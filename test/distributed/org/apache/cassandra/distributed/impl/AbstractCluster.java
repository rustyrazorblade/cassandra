/*
 * Licensed to the Apache Software Foundation (ASF) under one
 * or more contributor license agreements.  See the NOTICE file
 * distributed with this work for additional information
 * regarding copyright ownership.  The ASF licenses this file
 * to you under the Apache License, Version 2.0 (the
 * "License"); you may not use this file except in compliance
 * with the License.  You may obtain a copy of the License at
 *
 *     http://www.apache.org/licenses/LICENSE-2.0
 *
 * Unless required by applicable law or agreed to in writing, software
 * distributed under the License is distributed on an "AS IS" BASIS,
 * WITHOUT WARRANTIES OR CONDITIONS OF ANY KIND, either express or implied.
 * See the License for the specific language governing permissions and
 * limitations under the License.
 */

package org.apache.cassandra.distributed.impl;

import java.io.File;
import java.net.InetSocketAddress;
import java.util.ArrayList;
import java.util.Arrays;
import java.util.Collections;
import java.util.HashMap;
import java.util.List;
import java.util.Map;
import java.util.Set;
import java.util.concurrent.Future;
import java.util.concurrent.TimeUnit;
import java.util.concurrent.atomic.AtomicInteger;
import java.util.function.Consumer;
import java.util.stream.Collectors;
import java.util.stream.Stream;

import com.google.common.collect.Sets;
import org.slf4j.Logger;
import org.slf4j.LoggerFactory;

import org.apache.cassandra.db.ColumnFamilyStore;
import org.apache.cassandra.db.Keyspace;
import org.apache.cassandra.distributed.api.ConsistencyLevel;
import org.apache.cassandra.distributed.api.Feature;
import org.apache.cassandra.distributed.api.ICluster;
import org.apache.cassandra.dht.IPartitioner;
import org.apache.cassandra.dht.Token;
import org.apache.cassandra.distributed.api.ICoordinator;
import org.apache.cassandra.distributed.api.IInstance;
import org.apache.cassandra.distributed.api.IInstanceConfig;
import org.apache.cassandra.distributed.api.IInvokableInstance;
import org.apache.cassandra.distributed.api.IIsolatedExecutor;
import org.apache.cassandra.distributed.api.IListen;
import org.apache.cassandra.distributed.api.IMessage;
import org.apache.cassandra.distributed.api.IMessageFilters;
import org.apache.cassandra.distributed.api.IUpgradeableInstance;
import org.apache.cassandra.distributed.api.NodeToolResult;
import org.apache.cassandra.distributed.shared.InstanceClassLoader;
import org.apache.cassandra.distributed.shared.MessageFilters;
import org.apache.cassandra.distributed.shared.NetworkTopology;
import org.apache.cassandra.distributed.shared.Versions;
import org.apache.cassandra.io.util.FileUtils;
import org.apache.cassandra.net.MessagingService;
import org.apache.cassandra.utils.FBUtilities;
import org.apache.cassandra.utils.concurrent.SimpleCondition;

/**
 * AbstractCluster creates, initializes and manages Cassandra instances ({@link Instance}.
 *
 * All instances created under the same cluster will have a shared ClassLoader that'll preload
 * common classes required for configuration and communication (byte buffers, primitives, config
 * objects etc). Shared classes are listed in {@link InstanceClassLoader}.
 *
 * Each instance has its own class loader that will load logging, yaml libraries and all non-shared
 * Cassandra package classes. The rule of thumb is that we'd like to have all Cassandra-specific things
 * (unless explitily shared through the common classloader) on a per-classloader basis in order to
 * allow creating more than one instance of DatabaseDescriptor and other Cassandra singletones.
 *
 * All actions (reading, writing, schema changes, etc) are executed by serializing lambda/runnables,
 * transferring them to instance-specific classloaders, deserializing and running them there. Most of
 * the things can be simply captured in closure or passed through `apply` method of the wrapped serializable
 * function/callable. You can use {@link Instance#{applies|runs|consumes}OnInstance} for executing
 * code on specific instance.
 *
 * Each instance has its own logger. Each instance log line will contain INSTANCE{instance_id}.
 *
 * As of today, messaging is faked by hooking into MessagingService, so we're not using usual Cassandra
 * handlers for internode to have more control over it. Messaging is wired by passing verbs manually.
 * coordinator-handling code and hooks to the callbacks can be found in {@link Coordinator}.
 */
public abstract class AbstractCluster<I extends IInstance> implements ICluster<I>, AutoCloseable
{
    public static Versions.Version CURRENT_VERSION = new Versions.Version(FBUtilities.getReleaseVersionString(), Versions.getClassPath());;

    // WARNING: we have this logger not (necessarily) for logging, but
    // to ensure we have instantiated the main classloader's LoggerFactory (and any LogbackStatusListener)
    // before we instantiate any for a new instance
    private static final Logger logger = LoggerFactory.getLogger(AbstractCluster.class);
    private static final AtomicInteger generation = new AtomicInteger();

    private final File root;
    private final ClassLoader sharedClassLoader;

    // mutated by starting/stopping a node
    private final List<I> instances;
    private final Map<InetSocketAddress, I> instanceMap;

    private final Versions.Version initialVersion;

    // mutated by user-facing API
    private final MessageFilters filters;
    private volatile Thread.UncaughtExceptionHandler previousHandler = null;

    protected class Wrapper extends DelegatingInvokableInstance implements IUpgradeableInstance
    {
        private final int generation;
        private final IInstanceConfig config;
        private volatile IInvokableInstance delegate;
        private volatile Versions.Version version;
        private volatile boolean isShutdown = true;

        protected IInvokableInstance delegate()
        {
            if (delegate == null)
                delegate = newInstance(generation);
            return delegate;
        }

        public Wrapper(int generation, Versions.Version version, IInstanceConfig config)
        {
            this.generation = generation;
            this.config = config;
            this.version = version;
            // we ensure there is always a non-null delegate, so that the executor may be used while the node is offline
            this.delegate = newInstance(generation);
        }

        private IInvokableInstance newInstance(int generation)
        {
            ClassLoader classLoader = new InstanceClassLoader(generation, config.num(), version.classpath, sharedClassLoader);
            return Instance.transferAdhoc((SerializableBiFunction<IInstanceConfig, ClassLoader, IInvokableInstance>)Instance::new, classLoader)
                                        .apply(config, classLoader);
        }

        public IInstanceConfig config()
        {
            return config;
        }

        public boolean isShutdown()
        {
            return isShutdown;
        }

        @Override
        public synchronized void startup()
        {
            if (!isShutdown)
                throw new IllegalStateException();
            delegate().startup(AbstractCluster.this);
            isShutdown = false;
            updateMessagingVersions();
        }

        @Override
        public synchronized Future<Void> shutdown()
        {
            return shutdown(true);
        }

        @Override
        public synchronized Future<Void> shutdown(boolean graceful)
        {
            if (isShutdown)
                throw new IllegalStateException();
            isShutdown = true;
            Future<Void> future = delegate.shutdown(graceful);
            delegate = null;
            return future;
        }

        public int liveMemberCount()
        {
            if (!isShutdown && delegate != null)
                return delegate().liveMemberCount();

            throw new IllegalStateException("Cannot get live member count on shutdown instance");
        }

        public NodeToolResult nodetoolResult(boolean withNotifications, String... commandAndArgs)
        {
<<<<<<< HEAD
            return delegate().nodetool(commandAndArgs);
=======
            return delegate().nodetoolResult(withNotifications, commandAndArgs);
        }

        public long killAttempts()
        {
            IInvokableInstance local = delegate;
            // if shutdown cleared the delegate, then no longer know how many kill attempts happened, so return -1
            if (local == null)
                return -1;
            return local.killAttempts();
>>>>>>> c2cfebf4
        }

        @Override
        public void receiveMessage(IMessage message)
        {
            IInvokableInstance delegate = this.delegate;
            if (!isShutdown && delegate != null) // since we sync directly on the other node, we drop messages immediately if we are shutdown
                delegate.receiveMessage(message);
        }

        @Override
        public synchronized void setVersion(Versions.Version version)
        {
            if (!isShutdown)
                throw new IllegalStateException("Must be shutdown before version can be modified");
            // re-initialise
            this.version = version;
            if (delegate != null)
            {
                // we can have a non-null delegate even thought we are shutdown, if delegate() has been invoked since shutdown.
                delegate.shutdown();
                delegate = null;
            }
        }

        public void uncaughtException(Thread thread, Throwable throwable)
        {
            IInvokableInstance delegate = this.delegate;
            if (delegate != null)
                delegate.uncaughtException(thread, throwable);
            else
                logger.error("uncaught exception in thread {}", thread, throwable);
        }
    }

    protected AbstractCluster(File root, Versions.Version initialVersion, List<IInstanceConfig> configs,
                              ClassLoader sharedClassLoader)
    {
        this.root = root;
        this.sharedClassLoader = sharedClassLoader;
        this.instances = new ArrayList<>();
        this.instanceMap = new HashMap<>();
        this.initialVersion = initialVersion;
        int generation = AbstractCluster.generation.incrementAndGet();

        for (IInstanceConfig config : configs)
        {
            I instance = newInstanceWrapperInternal(generation, initialVersion, config);
            instances.add(instance);
            // we use the config().broadcastAddressAndPort() here because we have not initialised the Instance
            I prev = instanceMap.put(instance.broadcastAddress(), instance);
            if (null != prev)
                throw new IllegalStateException("Cluster cannot have multiple nodes with same InetAddressAndPort: " + instance.broadcastAddress() + " vs " + prev.broadcastAddress());
        }
        this.filters = new MessageFilters();
    }

    protected abstract I newInstanceWrapper(int generation, Versions.Version version, IInstanceConfig config);

    protected I newInstanceWrapperInternal(int generation, Versions.Version version, IInstanceConfig config)
    {
        config.validate();
        return newInstanceWrapper(generation, version, config);
    }

    public I bootstrap(IInstanceConfig config)
    {
        if (!config.has(Feature.GOSSIP) || !config.has(Feature.NETWORK))
            throw new IllegalStateException("New nodes can only be bootstrapped when gossip and networking is enabled.");

        I instance = newInstanceWrapperInternal(0, initialVersion, config);

        instances.add(instance);

        I prev = instanceMap.put(config.broadcastAddress(), instance);

        if (null != prev)
        {
            throw new IllegalStateException(String.format("This cluster already contains a node (%d) with with same address and port: %s",
                                                          config.num(),
                                                          instance));
        }

        return instance;
    }

    /**
     * WARNING: we index from 1 here, for consistency with inet address!
     */
    public ICoordinator coordinator(int node)
    {
        return instances.get(node - 1).coordinator();
    }

    /**
     * WARNING: we index from 1 here, for consistency with inet address!
     */
    public I get(int node)
    {
        return instances.get(node - 1);
    }

    public I get(InetSocketAddress addr)
    {
        return instanceMap.get(addr);
    }

    public int size()
    {
        return instances.size();
    }

    public Stream<I> stream()
    {
        return instances.stream();
    }

    public Stream<I> stream(String dcName)
    {
        return instances.stream().filter(i -> i.config().localDatacenter().equals(dcName));
    }

    public Stream<I> stream(String dcName, String rackName)
    {
        return instances.stream().filter(i -> i.config().localDatacenter().equals(dcName) &&
                                              i.config().localRack().equals(rackName));
    }

    public void forEach(IIsolatedExecutor.SerializableRunnable runnable)
    {
        forEach(i -> i.sync(runnable));
    }

    public void forEach(Consumer<? super I> consumer)
    {
        forEach(instances, consumer);
    }

    public void forEach(List<I> instancesForOp, Consumer<? super I> consumer)
    {
        instancesForOp.forEach(consumer);
    }

    public void parallelForEach(IIsolatedExecutor.SerializableConsumer<? super I> consumer, long timeout, TimeUnit unit)
    {
        parallelForEach(instances, consumer, timeout, unit);
    }

    public void parallelForEach(List<I> instances, IIsolatedExecutor.SerializableConsumer<? super I> consumer, long timeout, TimeUnit unit)
    {
        FBUtilities.waitOnFutures(instances.stream()
                                           .map(i -> i.async(consumer).apply(i))
                                           .collect(Collectors.toList()),
                                  timeout, unit);
    }

    public IMessageFilters filters()
    {
        return filters;
    }

    public IMessageFilters.Builder verbs(MessagingService.Verb... verbs)
    {
        int[] ids = new int[verbs.length];
        for (int i = 0; i < verbs.length; ++i)
            ids[i] = verbs[i].ordinal();
        return filters.verbs(ids);
    }

    public void disableAutoCompaction(String keyspace)
    {
        forEach(() -> {
            for (ColumnFamilyStore cs : Keyspace.open(keyspace).getColumnFamilyStores())
                cs.disableAutoCompaction();
        });
    }

    public void schemaChange(String query)
    {
        get(1).sync(() -> {
            try (SchemaChangeMonitor monitor = new SchemaChangeMonitor())
            {
                // execute the schema change
                coordinator(1).execute(query, ConsistencyLevel.ALL);
                monitor.waitForCompletion();
            }
        }).run();
    }

    public void schemaChange(String statement, int instance)
    {
        get(instance).schemaChangeInternal(statement);
    }

    private void updateMessagingVersions()
    {
        for (IInstance reportTo : instances)
        {
            if (reportTo.isShutdown())
                continue;

            for (IInstance reportFrom : instances)
            {
                if (reportFrom == reportTo || reportFrom.isShutdown())
                    continue;

                int minVersion = Math.min(reportFrom.getMessagingVersion(), reportTo.getMessagingVersion());
                reportTo.setMessagingVersion(reportFrom.broadcastAddress(), minVersion);
            }
        }
    }

    public abstract class ChangeMonitor implements AutoCloseable
    {
        final List<IListen.Cancel> cleanup;
        final SimpleCondition completed;
        private final long timeOut;
        private final TimeUnit timeoutUnit;
        volatile boolean changed;

        public ChangeMonitor(long timeOut, TimeUnit timeoutUnit)
        {
            this.timeOut = timeOut;
            this.timeoutUnit = timeoutUnit;
            this.cleanup = new ArrayList<>(instances.size());
            this.completed = new SimpleCondition();
        }

        protected void signal()
        {
            if (changed && isCompleted())
                completed.signalAll();
        }

        @Override
        public void close()
        {
            for (IListen.Cancel cancel : cleanup)
                cancel.cancel();
        }

        public void waitForCompletion()
        {
            startPolling();
            changed = true;
            signal();
            try
            {
                if (!completed.await(timeOut, timeoutUnit))
                    throw new InterruptedException();
            }
            catch (InterruptedException e)
            {
                throw new IllegalStateException(getMonitorTimeoutMessage());
            }
        }

        private void startPolling()
        {
            for (IInstance instance : instances)
                cleanup.add(startPolling(instance));
        }

        protected abstract IListen.Cancel startPolling(IInstance instance);

        protected abstract boolean isCompleted();

        protected abstract String getMonitorTimeoutMessage();
    }


    /**
     * Will wait for a schema change AND agreement that occurs after it is created
     * (and precedes the invocation to waitForAgreement)
     * <p>
     * Works by simply checking if all UUIDs agree after any schema version change event,
     * so long as the waitForAgreement method has been entered (indicating the change has
     * taken place on the coordinator)
     * <p>
     * This could perhaps be made a little more robust, but this should more than suffice.
     */
    public class SchemaChangeMonitor extends ChangeMonitor
    {
        public SchemaChangeMonitor()
        {
            super(70, TimeUnit.SECONDS);
        }

        protected IListen.Cancel startPolling(IInstance instance)
        {
            return instance.listen().schema(this::signal);
        }

        protected boolean isCompleted()
        {
            return 1 == instances.stream().map(IInstance::schemaVersion).distinct().count();
        }

        protected String getMonitorTimeoutMessage()
        {
            return "Schema agreement not reached";
        }
    }

    public class AllMembersAliveMonitor extends ChangeMonitor
    {
        public AllMembersAliveMonitor()
        {
            super(60, TimeUnit.SECONDS);
        }

        protected IListen.Cancel startPolling(IInstance instance)
        {
            return instance.listen().liveMembers(this::signal);
        }

        protected boolean isCompleted()
        {
            return instances.stream().allMatch(i -> !i.config().has(Feature.GOSSIP) || i.liveMemberCount() == instances.size());
        }

        protected String getMonitorTimeoutMessage()
        {
            return "Live member count did not converge across all instances";
        }
    }

    public void startup()
    {
        previousHandler = Thread.getDefaultUncaughtExceptionHandler();
        Thread.setDefaultUncaughtExceptionHandler(this::uncaughtExceptions);
        try (AllMembersAliveMonitor monitor = new AllMembersAliveMonitor())
        {
            // Start any instances with auto_bootstrap enabled first, and in series to avoid issues
            // with multiple nodes bootstrapping with consistent range movement enabled,
            // and then start any instances with it disabled in parallel.
            List<I> startSequentially = new ArrayList<>();
            List<I> startParallel = new ArrayList<>();
            for (int i = 0; i < instances.size(); i++)
            {
                I instance = instances.get(i);

                if (i == 0 || (boolean) instance.config().get("auto_bootstrap"))
                    startSequentially.add(instance);
                else
                    startParallel.add(instance);
            }

            forEach(startSequentially, I::startup);
            parallelForEach(startParallel, I::startup, 0, null);
            monitor.waitForCompletion();
        }
    }

    private void uncaughtExceptions(Thread thread, Throwable error)
    {
        if (!(thread.getContextClassLoader() instanceof InstanceClassLoader))
        {
            Thread.UncaughtExceptionHandler handler = previousHandler;
            if (null != handler)
                handler.uncaughtException(thread, error);
            return;
        }
        InstanceClassLoader cl = (InstanceClassLoader) thread.getContextClassLoader();
        get(cl.getInstanceId()).uncaughtException(thread, error);
    }
    
    @Override
    public void close()
    {
        FBUtilities.waitOnFutures(instances.stream()
                                           .filter(i -> !i.isShutdown())
                                           .map(IInstance::shutdown)
                                           .collect(Collectors.toList()),
                                  1L, TimeUnit.MINUTES);

        instances.clear();
        instanceMap.clear();
        // Make sure to only delete directory when threads are stopped
        if (root.exists())
            FileUtils.deleteRecursive(root);
        Thread.setDefaultUncaughtExceptionHandler(previousHandler);
        previousHandler = null;

        //withThreadLeakCheck(futures);
    }

    // We do not want this check to run every time until we fix problems with tread stops
    private void withThreadLeakCheck(List<Future<?>> futures)
    {
        FBUtilities.waitOnFutures(futures);

        Set<Thread> threadSet = Thread.getAllStackTraces().keySet();
        threadSet = Sets.difference(threadSet, Collections.singletonMap(Thread.currentThread(), null).keySet());
        if (!threadSet.isEmpty())
        {
            for (Thread thread : threadSet)
            {
                System.out.println(thread);
                System.out.println(Arrays.toString(thread.getStackTrace()));
            }
            throw new RuntimeException(String.format("Not all threads have shut down. %d threads are still running: %s", threadSet.size(), threadSet));
        }
    }

    public List<Token> tokens()
    {
        return stream()
               .map(i ->
                    {
                        try
                        {
                            IPartitioner partitioner = ((IPartitioner)Class.forName(i.config().getString("partitioner")).newInstance());
                            return partitioner.getTokenFactory().fromString(i.config().getString("initial_token"));
                        }
                        catch (Throwable t)
                        {
                            throw new RuntimeException(t);
                        }
                    })
               .collect(Collectors.toList());
    }

}
<|MERGE_RESOLUTION|>--- conflicted
+++ resolved
@@ -189,9 +189,6 @@
 
         public NodeToolResult nodetoolResult(boolean withNotifications, String... commandAndArgs)
         {
-<<<<<<< HEAD
-            return delegate().nodetool(commandAndArgs);
-=======
             return delegate().nodetoolResult(withNotifications, commandAndArgs);
         }
 
@@ -202,7 +199,6 @@
             if (local == null)
                 return -1;
             return local.killAttempts();
->>>>>>> c2cfebf4
         }
 
         @Override
