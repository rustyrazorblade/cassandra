/*
 * Licensed to the Apache Software Foundation (ASF) under one
 * or more contributor license agreements.  See the NOTICE file
 * distributed with this work for additional information
 * regarding copyright ownership.  The ASF licenses this file
 * to you under the Apache License, Version 2.0 (the
 * "License"); you may not use this file except in compliance
 * with the License.  You may obtain a copy of the License at
 *
 *     http://www.apache.org/licenses/LICENSE-2.0
 *
 * Unless required by applicable law or agreed to in writing, software
 * distributed under the License is distributed on an "AS IS" BASIS,
 * WITHOUT WARRANTIES OR CONDITIONS OF ANY KIND, either express or implied.
 * See the License for the specific language governing permissions and
 * limitations under the License.
 */

package org.apache.cassandra.db;

import java.io.File;
import java.net.InetAddress;
import java.net.UnknownHostException;
import java.util.List;

import com.google.common.collect.Lists;
import org.junit.Assert;
import org.junit.Before;
import org.junit.Test;

import org.apache.cassandra.cql3.CQLTester;
import org.apache.cassandra.dht.BootStrapper;
import org.apache.cassandra.locator.TokenMetadata;
import org.apache.cassandra.service.StorageService;
import org.apache.cassandra.utils.FBUtilities;

import static org.junit.Assert.assertFalse;
import static org.junit.Assert.assertNotSame;
import static org.junit.Assert.assertSame;
import static org.junit.Assert.assertTrue;
import static org.junit.Assert.fail;

public class DiskBoundaryManagerTest extends CQLTester
{
    private DiskBoundaryManager dbm;
    private MockCFS mock;
    private Directories dirs;

    @Before
    public void setup()
    {
        BlacklistedDirectories.clearUnwritableUnsafe();
        TokenMetadata metadata = StorageService.instance.getTokenMetadata();
        metadata.updateNormalTokens(BootStrapper.getRandomTokens(metadata, 10), FBUtilities.getBroadcastAddress());
        createTable("create table %s (id int primary key, x text)");
<<<<<<< HEAD
        dbm = getCurrentColumnFamilyStore().diskBoundaryManager;
        dirs = new Directories(getCurrentColumnFamilyStore().metadata.get(), Lists.newArrayList(new Directories.DataDirectory(new File("/tmp/1")),
                                                                                                new Directories.DataDirectory(new File("/tmp/2")),
                                                                                                new Directories.DataDirectory(new File("/tmp/3"))));
=======
        dirs = new Directories(getCurrentColumnFamilyStore().metadata, Lists.newArrayList(new Directories.DataDirectory(new File("/tmp/1")),
                                                                                          new Directories.DataDirectory(new File("/tmp/2")),
                                                                                          new Directories.DataDirectory(new File("/tmp/3"))));
>>>>>>> 9337ca31
        mock = new MockCFS(getCurrentColumnFamilyStore(), dirs);
        dbm = mock.diskBoundaryManager;
    }

    @Test
    public void getBoundariesTest()
    {
        DiskBoundaries dbv = mock.getDiskBoundaries();
        Assert.assertEquals(3, dbv.positions.size());
        assertEquals(dbv.directories, dirs.getWriteableLocations());
    }

    @Test
    public void blackListTest()
    {
        DiskBoundaries dbv = mock.getDiskBoundaries();
        Assert.assertEquals(3, dbv.positions.size());
        assertEquals(dbv.directories, dirs.getWriteableLocations());
        BlacklistedDirectories.maybeMarkUnwritable(new File("/tmp/3"));
        dbv = mock.getDiskBoundaries();
        Assert.assertEquals(2, dbv.positions.size());
        Assert.assertEquals(Lists.newArrayList(new Directories.DataDirectory(new File("/tmp/1")),
                                        new Directories.DataDirectory(new File("/tmp/2"))),
                                 dbv.directories);
    }

    @Test
    public void updateTokensTest() throws UnknownHostException
    {
        DiskBoundaries dbv1 = mock.getDiskBoundaries();
        StorageService.instance.getTokenMetadata().updateNormalTokens(BootStrapper.getRandomTokens(StorageService.instance.getTokenMetadata(), 10), InetAddress.getByName("127.0.0.10"));
        DiskBoundaries dbv2 = mock.getDiskBoundaries();
        assertFalse(dbv1.equals(dbv2));
    }

    @Test
    public void alterKeyspaceTest() throws Throwable
    {
        //do not use mock to since it will not be invalidated after alter keyspace
        DiskBoundaryManager dbm = getCurrentColumnFamilyStore().diskBoundaryManager;
        DiskBoundaries dbv1 = dbm.getDiskBoundaries(mock);
        execute("alter keyspace "+keyspace()+" with replication = { 'class' : 'SimpleStrategy', 'replication_factor' : 3 }");
        DiskBoundaries dbv2 = dbm.getDiskBoundaries(mock);
        assertNotSame(dbv1, dbv2);
        DiskBoundaries dbv3 = dbm.getDiskBoundaries(mock);
        assertSame(dbv2, dbv3);

    }

    private static void assertEquals(List<Directories.DataDirectory> dir1, Directories.DataDirectory[] dir2)
    {
        if (dir1.size() != dir2.length)
            fail();
        for (int i = 0; i < dir2.length; i++)
        {
            if (!dir1.get(i).equals(dir2[i]))
                fail();
        }
    }

    // just to be able to override the data directories
    private static class MockCFS extends ColumnFamilyStore
    {
        MockCFS(ColumnFamilyStore cfs, Directories dirs)
        {
            super(cfs.keyspace, cfs.getTableName(), 0, cfs.metadata, dirs, false, false, true);
        }
    }
}<|MERGE_RESOLUTION|>--- conflicted
+++ resolved
@@ -53,16 +53,9 @@
         TokenMetadata metadata = StorageService.instance.getTokenMetadata();
         metadata.updateNormalTokens(BootStrapper.getRandomTokens(metadata, 10), FBUtilities.getBroadcastAddress());
         createTable("create table %s (id int primary key, x text)");
-<<<<<<< HEAD
-        dbm = getCurrentColumnFamilyStore().diskBoundaryManager;
-        dirs = new Directories(getCurrentColumnFamilyStore().metadata.get(), Lists.newArrayList(new Directories.DataDirectory(new File("/tmp/1")),
-                                                                                                new Directories.DataDirectory(new File("/tmp/2")),
-                                                                                                new Directories.DataDirectory(new File("/tmp/3"))));
-=======
-        dirs = new Directories(getCurrentColumnFamilyStore().metadata, Lists.newArrayList(new Directories.DataDirectory(new File("/tmp/1")),
+        dirs = new Directories(getCurrentColumnFamilyStore().metadata(), Lists.newArrayList(new Directories.DataDirectory(new File("/tmp/1")),
                                                                                           new Directories.DataDirectory(new File("/tmp/2")),
                                                                                           new Directories.DataDirectory(new File("/tmp/3"))));
->>>>>>> 9337ca31
         mock = new MockCFS(getCurrentColumnFamilyStore(), dirs);
         dbm = mock.diskBoundaryManager;
     }
@@ -70,7 +63,7 @@
     @Test
     public void getBoundariesTest()
     {
-        DiskBoundaries dbv = mock.getDiskBoundaries();
+        DiskBoundaries dbv = dbm.getDiskBoundaries(mock);
         Assert.assertEquals(3, dbv.positions.size());
         assertEquals(dbv.directories, dirs.getWriteableLocations());
     }
@@ -78,11 +71,11 @@
     @Test
     public void blackListTest()
     {
-        DiskBoundaries dbv = mock.getDiskBoundaries();
+        DiskBoundaries dbv = dbm.getDiskBoundaries(mock);
         Assert.assertEquals(3, dbv.positions.size());
         assertEquals(dbv.directories, dirs.getWriteableLocations());
         BlacklistedDirectories.maybeMarkUnwritable(new File("/tmp/3"));
-        dbv = mock.getDiskBoundaries();
+        dbv = dbm.getDiskBoundaries(mock);
         Assert.assertEquals(2, dbv.positions.size());
         Assert.assertEquals(Lists.newArrayList(new Directories.DataDirectory(new File("/tmp/1")),
                                         new Directories.DataDirectory(new File("/tmp/2"))),
@@ -92,9 +85,9 @@
     @Test
     public void updateTokensTest() throws UnknownHostException
     {
-        DiskBoundaries dbv1 = mock.getDiskBoundaries();
+        DiskBoundaries dbv1 = dbm.getDiskBoundaries(mock);
         StorageService.instance.getTokenMetadata().updateNormalTokens(BootStrapper.getRandomTokens(StorageService.instance.getTokenMetadata(), 10), InetAddress.getByName("127.0.0.10"));
-        DiskBoundaries dbv2 = mock.getDiskBoundaries();
+        DiskBoundaries dbv2 = dbm.getDiskBoundaries(mock);
         assertFalse(dbv1.equals(dbv2));
     }
 
