--- conflicted
+++ resolved
@@ -42,11 +42,8 @@
 import org.apache.cassandra.io.sstable.Component;
 import org.apache.cassandra.io.sstable.Descriptor;
 import org.apache.cassandra.io.util.FileUtils;
-<<<<<<< HEAD
 import org.apache.cassandra.schema.IndexMetadata;
-=======
 import org.apache.cassandra.service.DefaultFSErrorHandler;
->>>>>>> 4aa859e5
 import org.apache.cassandra.utils.ByteBufferUtil;
 import org.apache.cassandra.utils.Pair;
 
@@ -69,12 +66,8 @@
     @BeforeClass
     public static void beforeClass() throws IOException
     {
-<<<<<<< HEAD
+        FileUtils.setFSErrorHandler(new DefaultFSErrorHandler());
         for (String table : TABLES)
-=======
-        FileUtils.setFSErrorHandler(new DefaultFSErrorHandler());
-        for (String cf : CFS)
->>>>>>> 4aa859e5
         {
             UUID tableID = CFMetaData.generateLegacyCfId(KS, table);
             CFM.add(CFMetaData.Builder.create(KS, table)
