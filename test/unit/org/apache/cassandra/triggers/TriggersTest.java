/*
 * Licensed to the Apache Software Foundation (ASF) under one
 * or more contributor license agreements.  See the NOTICE file
 * distributed with this work for additional information
 * regarding copyright ownership.  The ASF licenses this file
 * to you under the Apache License, Version 2.0 (the
 * "License"); you may not use this file except in compliance
 * with the License.  You may obtain a copy of the License at
 *
 *     http://www.apache.org/licenses/LICENSE-2.0
 *
 * Unless required by applicable law or agreed to in writing, software
 * distributed under the License is distributed on an "AS IS" BASIS,
 * WITHOUT WARRANTIES OR CONDITIONS OF ANY KIND, either express or implied.
 * See the License for the specific language governing permissions and
 * limitations under the License.
 */
package org.apache.cassandra.triggers;

import java.net.InetAddress;
import java.nio.ByteBuffer;
import java.util.Collection;
import java.util.Collections;

import org.junit.AfterClass;
import org.junit.Before;
import org.junit.Test;

import org.apache.cassandra.SchemaLoader;
import org.apache.cassandra.config.Schema;
import org.apache.cassandra.cql3.QueryProcessor;
import org.apache.cassandra.cql3.UntypedResultSet;
import org.apache.cassandra.db.ArrayBackedSortedColumns;
import org.apache.cassandra.db.Cell;
import org.apache.cassandra.db.ColumnFamily;
import org.apache.cassandra.db.ConsistencyLevel;
import org.apache.cassandra.db.Mutation;
import org.apache.cassandra.exceptions.RequestExecutionException;
import org.apache.cassandra.service.StorageService;
import org.apache.cassandra.thrift.*;
import org.apache.thrift.protocol.TBinaryProtocol;

import static org.junit.Assert.assertEquals;
import static org.junit.Assert.assertTrue;

import static org.apache.cassandra.utils.ByteBufferUtil.bytes;
<<<<<<< HEAD
import static org.apache.cassandra.utils.ByteBufferUtil.toInt;
=======
>>>>>>> c1eb74ce

public class TriggersTest extends SchemaLoader
{
    private static boolean triggerCreated = false;
    private static ThriftServer thriftServer;

    private static String ksName = "triggers_test_ks";
    private static String cfName = "test_table";
    private static String otherCf = "other_table";

    @Before
    public void setup() throws Exception
    {
        StorageService.instance.initServer(0);
        if (thriftServer == null || ! thriftServer.isRunning())
        {
            thriftServer = new ThriftServer(InetAddress.getLocalHost(), 9170, 50);
            thriftServer.start();
        }

        String cql = String.format("CREATE KEYSPACE IF NOT EXISTS %s " +
                                   "WITH REPLICATION = {'class': 'SimpleStrategy', 'replication_factor': 1}",
                                   ksName);
        QueryProcessor.process(cql, ConsistencyLevel.ONE);

        cql = String.format("CREATE TABLE IF NOT EXISTS %s.%s (k int, v1 int, v2 int, PRIMARY KEY (k))", ksName, cfName);
        QueryProcessor.process(cql, ConsistencyLevel.ONE);

        cql = String.format("CREATE TABLE IF NOT EXISTS %s.%s (k int, v1 int, v2 int, PRIMARY KEY (k))", ksName, otherCf);
        QueryProcessor.process(cql, ConsistencyLevel.ONE);

        // no conditional execution of create trigger stmt yet
        if (! triggerCreated)
        {
            cql = String.format("CREATE TRIGGER trigger_1 ON %s.%s USING '%s'",
                                ksName, cfName, TestTrigger.class.getName());
            QueryProcessor.process(cql, ConsistencyLevel.ONE);
            triggerCreated = true;
        }
    }

    @AfterClass
    public static void teardown()
    {
        if (thriftServer != null && thriftServer.isRunning())
        {
            thriftServer.stop();
        }
    }

    @Test
    public void executeTriggerOnCqlInsert() throws Exception
    {
        String cql = String.format("INSERT INTO %s.%s (k, v1) VALUES (0, 0)", ksName, cfName);
        QueryProcessor.process(cql, ConsistencyLevel.ONE);
        assertUpdateIsAugmented(0);
    }

    @Test
    public void executeTriggerOnCqlBatchInsert() throws Exception
    {
        String cql = String.format("BEGIN BATCH " +
                                   "    INSERT INTO %s.%s (k, v1) VALUES (1, 1); " +
                                   "APPLY BATCH",
                                   ksName, cfName);
        QueryProcessor.process(cql, ConsistencyLevel.ONE);
        assertUpdateIsAugmented(1);
    }

    @Test
    public void executeTriggerOnThriftInsert() throws Exception
    {
        Cassandra.Client client = new Cassandra.Client(
                                        new TBinaryProtocol(
                                            new TFramedTransportFactory().openTransport(
                                                InetAddress.getLocalHost().getHostName(), 9170)));
        client.set_keyspace(ksName);
        client.insert(bytes(2),
                      new ColumnParent(cfName),
                      getColumnForInsert("v1", 2),
                      org.apache.cassandra.thrift.ConsistencyLevel.ONE);

        assertUpdateIsAugmented(2);
    }

    @Test
    public void executeTriggerOnThriftBatchUpdate() throws Exception
    {
        Cassandra.Client client = new Cassandra.Client(
                                    new TBinaryProtocol(
                                        new TFramedTransportFactory().openTransport(
                                            InetAddress.getLocalHost().getHostName(), 9170)));
        client.set_keyspace(ksName);
        org.apache.cassandra.thrift.Mutation mutation = new org.apache.cassandra.thrift.Mutation();
        ColumnOrSuperColumn cosc = new ColumnOrSuperColumn();
        cosc.setColumn(getColumnForInsert("v1", 3));
        mutation.setColumn_or_supercolumn(cosc);
        client.batch_mutate(
            Collections.singletonMap(bytes(3),
                                     Collections.singletonMap(cfName,
                                                              Collections.singletonList(mutation))),
            org.apache.cassandra.thrift.ConsistencyLevel.ONE);

        assertUpdateIsAugmented(3);
    }

    @Test
    public void executeTriggerOnCqlInsertWithConditions() throws Exception
    {
        String cql = String.format("INSERT INTO %s.%s (k, v1) VALUES (4, 4) IF NOT EXISTS", ksName, cfName);
        QueryProcessor.process(cql, ConsistencyLevel.ONE);
        assertUpdateIsAugmented(4);
    }

    @Test
    public void executeTriggerOnCqlBatchWithConditions() throws Exception
    {
        String cql = String.format("BEGIN BATCH " +
                                   "  INSERT INTO %1$s.%2$s (k, v1) VALUES (5, 5) IF NOT EXISTS; " +
                                   "  INSERT INTO %1$s.%2$s (k, v1) VALUES (5, 5); " +
                                   "APPLY BATCH",
                                    ksName, cfName);
        QueryProcessor.process(cql, ConsistencyLevel.ONE);
        assertUpdateIsAugmented(5);
    }

    @Test
    public void executeTriggerOnThriftCASOperation() throws Exception
    {
        Cassandra.Client client = new Cassandra.Client(
                new TBinaryProtocol(
                        new TFramedTransportFactory().openTransport(
                                InetAddress.getLocalHost().getHostName(), 9170)));
        client.set_keyspace(ksName);
        client.cas(bytes(6),
                   cfName,
<<<<<<< HEAD
                   Collections.<Column>emptyList(),
=======
                   Collections.<org.apache.cassandra.thrift.Column>emptyList(),
>>>>>>> c1eb74ce
                   Collections.singletonList(getColumnForInsert("v1", 6)),
                   org.apache.cassandra.thrift.ConsistencyLevel.LOCAL_SERIAL,
                   org.apache.cassandra.thrift.ConsistencyLevel.ONE);

        assertUpdateIsAugmented(6);
    }

    // Unfortunately, an IRE thrown from StorageProxy.cas
    // results in a RuntimeException from QueryProcessor.process
    @Test(expected=RuntimeException.class)
    public void onCqlUpdateWithConditionsRejectGeneratedUpdatesForDifferentPartition() throws Exception
    {
        String cf = "cf" + System.nanoTime();
        try
        {
            setupTableWithTrigger(cf, CrossPartitionTrigger.class);
            String cql = String.format("INSERT INTO %s.%s (k, v1) VALUES (7, 7) IF NOT EXISTS", ksName, cf);
            QueryProcessor.process(cql, ConsistencyLevel.ONE);
        }
        finally
        {
            assertUpdateNotExecuted(cf, 7);
        }
    }

    // Unfortunately, an IRE thrown from StorageProxy.cas
    // results in a RuntimeException from QueryProcessor.process
    @Test(expected=RuntimeException.class)
    public void onCqlUpdateWithConditionsRejectGeneratedUpdatesForDifferentTable() throws Exception
    {
        String cf = "cf" + System.nanoTime();
        try
        {
            setupTableWithTrigger(cf, CrossTableTrigger.class);
            String cql = String.format("INSERT INTO %s.%s (k, v1) VALUES (8, 8) IF NOT EXISTS", ksName, cf);
            QueryProcessor.process(cql, ConsistencyLevel.ONE);
        }
        finally
        {
            assertUpdateNotExecuted(cf, 7);
        }
    }

    @Test(expected=InvalidRequestException.class)
    public void onThriftCASRejectGeneratedUpdatesForDifferentPartition() throws Exception
    {
        String cf = "cf" + System.nanoTime();
        try
        {
            setupTableWithTrigger(cf, CrossPartitionTrigger.class);
            Cassandra.Client client = new Cassandra.Client(
                    new TBinaryProtocol(
                            new TFramedTransportFactory().openTransport(
                                    InetAddress.getLocalHost().getHostName(), 9170)));
            client.set_keyspace(ksName);
            client.cas(bytes(9),
                       cf,
<<<<<<< HEAD
                       Collections.<Column>emptyList(),
=======
                       Collections.<org.apache.cassandra.thrift.Column>emptyList(),
>>>>>>> c1eb74ce
                       Collections.singletonList(getColumnForInsert("v1", 9)),
                       org.apache.cassandra.thrift.ConsistencyLevel.LOCAL_SERIAL,
                       org.apache.cassandra.thrift.ConsistencyLevel.ONE);
        }
        finally
        {
            assertUpdateNotExecuted(cf, 9);
        }
    }

    @Test(expected=InvalidRequestException.class)
    public void onThriftCASRejectGeneratedUpdatesForDifferentCF() throws Exception
    {
        String cf = "cf" + System.nanoTime();
        try
        {
            setupTableWithTrigger(cf, CrossTableTrigger.class);
            Cassandra.Client client = new Cassandra.Client(
                    new TBinaryProtocol(
                            new TFramedTransportFactory().openTransport(
                                    InetAddress.getLocalHost().getHostName(), 9170)));
            client.set_keyspace(ksName);
            client.cas(bytes(10),
                       cf,
<<<<<<< HEAD
                       Collections.<Column>emptyList(),
=======
                       Collections.<org.apache.cassandra.thrift.Column>emptyList(),
>>>>>>> c1eb74ce
                       Collections.singletonList(getColumnForInsert("v1", 10)),
                       org.apache.cassandra.thrift.ConsistencyLevel.LOCAL_SERIAL,
                       org.apache.cassandra.thrift.ConsistencyLevel.ONE);
        }
        finally
        {
            assertUpdateNotExecuted(cf, 10);
        }
    }

    private void setupTableWithTrigger(String cf, Class<? extends ITrigger> triggerImpl)
    throws RequestExecutionException
    {
        String cql = String.format("CREATE TABLE IF NOT EXISTS %s.%s (k int, v1 int, v2 int, PRIMARY KEY (k))", ksName, cf);
        QueryProcessor.process(cql, ConsistencyLevel.ONE);

        // no conditional execution of create trigger stmt yet
        cql = String.format("CREATE TRIGGER trigger_1 ON %s.%s USING '%s'",
                            ksName, cf, triggerImpl.getName());
        QueryProcessor.process(cql, ConsistencyLevel.ONE);
    }

    private void assertUpdateIsAugmented(int key)
    {
        UntypedResultSet rs = QueryProcessor.processInternal(
                                String.format("SELECT * FROM %s.%s WHERE k=%s", ksName, cfName, key));
        assertTrue(String.format("Expected value (%s) for augmented cell v2 was not found", key), rs.one().has("v2"));
        assertEquals(999, rs.one().getInt("v2"));
    }

    private void assertUpdateNotExecuted(String cf, int key)
    {
        UntypedResultSet rs = QueryProcessor.processInternal(
                String.format("SELECT * FROM %s.%s WHERE k=%s", ksName, cf, key));
        assertTrue(rs.isEmpty());
    }

    private org.apache.cassandra.thrift.Column getColumnForInsert(String columnName, int value)
    {
        org.apache.cassandra.thrift.Column column = new org.apache.cassandra.thrift.Column();
<<<<<<< HEAD
        column.setName(Schema.instance.getCFMetaData(ksName, cfName).comparator.asAbstractType().fromString(columnName));
=======
        column.setName(Schema.instance.getCFMetaData(ksName, cfName).comparator.fromString(columnName));
>>>>>>> c1eb74ce
        column.setValue(bytes(value));
        column.setTimestamp(System.currentTimeMillis());
        return column;
    }

    public static class TestTrigger implements ITrigger
    {
        public Collection<Mutation> augment(ByteBuffer key, ColumnFamily update)
        {
            ColumnFamily extraUpdate = update.cloneMeShallow(ArrayBackedSortedColumns.factory, false);
<<<<<<< HEAD
            extraUpdate.addColumn(new Cell(update.metadata().comparator.makeCellName(bytes("v2")),
                                           bytes(999)));
            Mutation mutation = new Mutation(ksName, key);
            mutation.add(extraUpdate);
            return Collections.singletonList(mutation);
=======
            extraUpdate.addColumn(new Column(update.metadata().comparator.fromString("v2"),
                                             bytes(999)));
            return Collections.singletonList(new RowMutation(ksName, key, extraUpdate));
>>>>>>> c1eb74ce
        }
    }

    public static class CrossPartitionTrigger implements ITrigger
    {
        public Collection<Mutation> augment(ByteBuffer key, ColumnFamily update)
        {
            ColumnFamily extraUpdate = update.cloneMeShallow(ArrayBackedSortedColumns.factory, false);
<<<<<<< HEAD
            extraUpdate.addColumn(new Cell(update.metadata().comparator.makeCellName(bytes("v2")),
                                           bytes(999)));

            int newKey = toInt(key) + 1000;
            Mutation mutation = new Mutation(ksName, bytes(newKey));
            mutation.add(extraUpdate);
            return Collections.singletonList(mutation);
=======
            extraUpdate.addColumn(new Column(update.metadata().comparator.fromString("v2"),
                                             bytes(999)));

            int newKey = ByteBufferUtil.toInt(key) + 1000;
            return Collections.singletonList(new RowMutation(ksName, bytes(newKey), extraUpdate));
>>>>>>> c1eb74ce
        }
    }

    public static class CrossTableTrigger implements ITrigger
    {
        public Collection<Mutation> augment(ByteBuffer key, ColumnFamily update)
        {
            ColumnFamily extraUpdate = ArrayBackedSortedColumns.factory.create(ksName, otherCf);
<<<<<<< HEAD
            extraUpdate.addColumn(new Cell(extraUpdate.metadata().comparator.makeCellName(bytes("v2")),
                                           bytes(999)));

            Mutation mutation = new Mutation(ksName, key);
            mutation.add(extraUpdate);
            return Collections.singletonList(mutation);
=======
            extraUpdate.addColumn(new Column(extraUpdate.metadata().comparator.fromString("v2"),
                                             bytes(999)));
            return Collections.singletonList(new RowMutation(ksName, key, extraUpdate));
>>>>>>> c1eb74ce
        }
    }
}<|MERGE_RESOLUTION|>--- conflicted
+++ resolved
@@ -44,10 +44,7 @@
 import static org.junit.Assert.assertTrue;
 
 import static org.apache.cassandra.utils.ByteBufferUtil.bytes;
-<<<<<<< HEAD
 import static org.apache.cassandra.utils.ByteBufferUtil.toInt;
-=======
->>>>>>> c1eb74ce
 
 public class TriggersTest extends SchemaLoader
 {
@@ -184,11 +181,7 @@
         client.set_keyspace(ksName);
         client.cas(bytes(6),
                    cfName,
-<<<<<<< HEAD
                    Collections.<Column>emptyList(),
-=======
-                   Collections.<org.apache.cassandra.thrift.Column>emptyList(),
->>>>>>> c1eb74ce
                    Collections.singletonList(getColumnForInsert("v1", 6)),
                    org.apache.cassandra.thrift.ConsistencyLevel.LOCAL_SERIAL,
                    org.apache.cassandra.thrift.ConsistencyLevel.ONE);
@@ -246,11 +239,7 @@
             client.set_keyspace(ksName);
             client.cas(bytes(9),
                        cf,
-<<<<<<< HEAD
                        Collections.<Column>emptyList(),
-=======
-                       Collections.<org.apache.cassandra.thrift.Column>emptyList(),
->>>>>>> c1eb74ce
                        Collections.singletonList(getColumnForInsert("v1", 9)),
                        org.apache.cassandra.thrift.ConsistencyLevel.LOCAL_SERIAL,
                        org.apache.cassandra.thrift.ConsistencyLevel.ONE);
@@ -275,11 +264,7 @@
             client.set_keyspace(ksName);
             client.cas(bytes(10),
                        cf,
-<<<<<<< HEAD
                        Collections.<Column>emptyList(),
-=======
-                       Collections.<org.apache.cassandra.thrift.Column>emptyList(),
->>>>>>> c1eb74ce
                        Collections.singletonList(getColumnForInsert("v1", 10)),
                        org.apache.cassandra.thrift.ConsistencyLevel.LOCAL_SERIAL,
                        org.apache.cassandra.thrift.ConsistencyLevel.ONE);
@@ -320,11 +305,7 @@
     private org.apache.cassandra.thrift.Column getColumnForInsert(String columnName, int value)
     {
         org.apache.cassandra.thrift.Column column = new org.apache.cassandra.thrift.Column();
-<<<<<<< HEAD
         column.setName(Schema.instance.getCFMetaData(ksName, cfName).comparator.asAbstractType().fromString(columnName));
-=======
-        column.setName(Schema.instance.getCFMetaData(ksName, cfName).comparator.fromString(columnName));
->>>>>>> c1eb74ce
         column.setValue(bytes(value));
         column.setTimestamp(System.currentTimeMillis());
         return column;
@@ -335,17 +316,8 @@
         public Collection<Mutation> augment(ByteBuffer key, ColumnFamily update)
         {
             ColumnFamily extraUpdate = update.cloneMeShallow(ArrayBackedSortedColumns.factory, false);
-<<<<<<< HEAD
-            extraUpdate.addColumn(new Cell(update.metadata().comparator.makeCellName(bytes("v2")),
-                                           bytes(999)));
-            Mutation mutation = new Mutation(ksName, key);
-            mutation.add(extraUpdate);
-            return Collections.singletonList(mutation);
-=======
-            extraUpdate.addColumn(new Column(update.metadata().comparator.fromString("v2"),
-                                             bytes(999)));
-            return Collections.singletonList(new RowMutation(ksName, key, extraUpdate));
->>>>>>> c1eb74ce
+            extraUpdate.addColumn(new Cell(update.metadata().comparator.makeCellName(bytes("v2")), bytes(999)));
+            return Collections.singletonList(new Mutation(ksName, key, extraUpdate));
         }
     }
 
@@ -354,21 +326,10 @@
         public Collection<Mutation> augment(ByteBuffer key, ColumnFamily update)
         {
             ColumnFamily extraUpdate = update.cloneMeShallow(ArrayBackedSortedColumns.factory, false);
-<<<<<<< HEAD
-            extraUpdate.addColumn(new Cell(update.metadata().comparator.makeCellName(bytes("v2")),
-                                           bytes(999)));
+            extraUpdate.addColumn(new Cell(update.metadata().comparator.makeCellName(bytes("v2")), bytes(999)));
 
             int newKey = toInt(key) + 1000;
-            Mutation mutation = new Mutation(ksName, bytes(newKey));
-            mutation.add(extraUpdate);
-            return Collections.singletonList(mutation);
-=======
-            extraUpdate.addColumn(new Column(update.metadata().comparator.fromString("v2"),
-                                             bytes(999)));
-
-            int newKey = ByteBufferUtil.toInt(key) + 1000;
-            return Collections.singletonList(new RowMutation(ksName, bytes(newKey), extraUpdate));
->>>>>>> c1eb74ce
+            return Collections.singletonList(new Mutation(ksName, bytes(newKey), extraUpdate));
         }
     }
 
@@ -377,18 +338,8 @@
         public Collection<Mutation> augment(ByteBuffer key, ColumnFamily update)
         {
             ColumnFamily extraUpdate = ArrayBackedSortedColumns.factory.create(ksName, otherCf);
-<<<<<<< HEAD
-            extraUpdate.addColumn(new Cell(extraUpdate.metadata().comparator.makeCellName(bytes("v2")),
-                                           bytes(999)));
-
-            Mutation mutation = new Mutation(ksName, key);
-            mutation.add(extraUpdate);
-            return Collections.singletonList(mutation);
-=======
-            extraUpdate.addColumn(new Column(extraUpdate.metadata().comparator.fromString("v2"),
-                                             bytes(999)));
-            return Collections.singletonList(new RowMutation(ksName, key, extraUpdate));
->>>>>>> c1eb74ce
+            extraUpdate.addColumn(new Cell(extraUpdate.metadata().comparator.makeCellName(bytes("v2")), bytes(999)));
+            return Collections.singletonList(new Mutation(ksName, key, extraUpdate));
         }
     }
 }