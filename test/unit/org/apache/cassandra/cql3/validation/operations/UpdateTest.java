/*
 * Licensed to the Apache Software Foundation (ASF) under one
 * or more contributor license agreements.  See the NOTICE file
 * distributed with this work for additional information
 * regarding copyright ownership.  The ASF licenses this file
 * to you under the Apache License, Version 2.0 (the
 * "License"); you may not use this file except in compliance
 * with the License.  You may obtain a copy of the License at
 *
 *     http://www.apache.org/licenses/LICENSE-2.0
 *
 * Unless required by applicable law or agreed to in writing, software
 * distributed under the License is distributed on an "AS IS" BASIS,
 * WITHOUT WARRANTIES OR CONDITIONS OF ANY KIND, either express or implied.
 * See the License for the specific language governing permissions and
 * limitations under the License.
 */

package org.apache.cassandra.cql3.validation.operations;

import java.util.Arrays;

import org.junit.Assert;
import org.junit.Test;

import static org.apache.commons.lang3.StringUtils.isEmpty;

import org.apache.cassandra.cql3.Attributes;
import org.apache.cassandra.cql3.CQLTester;
import org.apache.cassandra.cql3.UntypedResultSet;
import org.apache.cassandra.cql3.UntypedResultSet.Row;
import org.apache.cassandra.utils.ByteBufferUtil;

public class UpdateTest extends CQLTester
{
    /**
     * Test altering the type of a column, including the one in the primary key (#4041)
     * migrated from cql_tests.py:TestCQL.update_type_test()
     */
    @Test
    public void testUpdateColumnType() throws Throwable
    {
        createTable("CREATE TABLE %s (k text, c text, s set <text>, v text, PRIMARY KEY(k, c))");

        // using utf8 character so that we can see the transition to BytesType
        execute("INSERT INTO %s (k, c, v, s) VALUES ('ɸ', 'ɸ', 'ɸ', {'ɸ'})");

        assertRows(execute("SELECT * FROM %s"),
                   row("ɸ", "ɸ", set("ɸ"), "ɸ"));

        execute("ALTER TABLE %s ALTER v TYPE blob");
        assertRows(execute("SELECT * FROM %s"),
                   row("ɸ", "ɸ", set("ɸ"), ByteBufferUtil.bytes("ɸ")));

        execute("ALTER TABLE %s ALTER k TYPE blob");
        assertRows(execute("SELECT * FROM %s"),
                   row(ByteBufferUtil.bytes("ɸ"), "ɸ", set("ɸ"), ByteBufferUtil.bytes("ɸ")));

        execute("ALTER TABLE %s ALTER c TYPE blob");
        assertRows(execute("SELECT * FROM %s"),
                   row(ByteBufferUtil.bytes("ɸ"), ByteBufferUtil.bytes("ɸ"), set("ɸ"), ByteBufferUtil.bytes("ɸ")));

        execute("ALTER TABLE %s ALTER s TYPE set<blob>");
        assertRows(execute("SELECT * FROM %s"),
                   row(ByteBufferUtil.bytes("ɸ"), ByteBufferUtil.bytes("ɸ"), set(ByteBufferUtil.bytes("ɸ")), ByteBufferUtil.bytes("ɸ")));
    }

    @Test
    public void testTypeCasts() throws Throwable
    {
        createTable("CREATE TABLE %s (k int PRIMARY KEY, t text, a ascii, d double, i int)");

        // The followings is fine
        execute("UPDATE %s SET t = 'foo' WHERE k = ?", 0);
        execute("UPDATE %s SET t = (ascii)'foo' WHERE k = ?", 0);
        execute("UPDATE %s SET t = (text)(ascii)'foo' WHERE k = ?", 0);
        execute("UPDATE %s SET a = 'foo' WHERE k = ?", 0);
        execute("UPDATE %s SET a = (ascii)'foo' WHERE k = ?", 0);

        // But trying to put some explicitely type-casted text into an ascii
        // column should be rejected (even though the text is actually ascci)
        assertInvalid("UPDATE %s SET a = (text)'foo' WHERE k = ?", 0);

        // This is also fine because integer constants works for both integer and float types
        execute("UPDATE %s SET i = 3 WHERE k = ?", 0);
        execute("UPDATE %s SET i = (int)3 WHERE k = ?", 0);
        execute("UPDATE %s SET d = 3 WHERE k = ?", 0);
        execute("UPDATE %s SET d = (double)3 WHERE k = ?", 0);

        // But values for ints and doubles are not truly compatible (their binary representation differs)
        assertInvalid("UPDATE %s SET d = (int)3 WHERE k = ?", 0);
        assertInvalid("UPDATE %s SET i = (double)3 WHERE k = ?", 0);
    }

    @Test
    public void testUpdate() throws Throwable
    {
        testUpdate(false);
        testUpdate(true);
    }

    private void testUpdate(boolean forceFlush) throws Throwable
    {
        for (String compactOption : new String[] {"", " WITH COMPACT STORAGE" })
        {
            createTable("CREATE TABLE %s (partitionKey int," +
                    "clustering_1 int," +
                    "value int," +
                    " PRIMARY KEY (partitionKey, clustering_1))" + compactOption);

            execute("INSERT INTO %s (partitionKey, clustering_1, value) VALUES (0, 0, 0)");
            execute("INSERT INTO %s (partitionKey, clustering_1, value) VALUES (0, 1, 1)");
            execute("INSERT INTO %s (partitionKey, clustering_1, value) VALUES (0, 2, 2)");
            execute("INSERT INTO %s (partitionKey, clustering_1, value) VALUES (0, 3, 3)");
            execute("INSERT INTO %s (partitionKey, clustering_1, value) VALUES (1, 0, 4)");

            flush(forceFlush);

            execute("UPDATE %s SET value = ? WHERE partitionKey = ? AND clustering_1 = ?", 7, 0, 1);
            flush(forceFlush);
            assertRows(execute("SELECT value FROM %s WHERE partitionKey = ? AND clustering_1 = ?",
                               0, 1),
                       row(7));

            execute("UPDATE %s SET value = ? WHERE partitionKey = ? AND (clustering_1) = (?)", 8, 0, 2);
            flush(forceFlush);
            assertRows(execute("SELECT value FROM %s WHERE partitionKey = ? AND clustering_1 = ?",
                               0, 2),
                       row(8));

            execute("UPDATE %s SET value = ? WHERE partitionKey IN (?, ?) AND clustering_1 = ?", 9, 0, 1, 0);
            flush(forceFlush);
            assertRows(execute("SELECT * FROM %s WHERE partitionKey IN (?, ?) AND clustering_1 = ?",
                               0, 1, 0),
                       row(0, 0, 9),
                       row(1, 0, 9));

            execute("UPDATE %s SET value = ? WHERE partitionKey IN ? AND clustering_1 = ?", 19, Arrays.asList(0, 1), 0);
            flush(forceFlush);
            assertRows(execute("SELECT * FROM %s WHERE partitionKey IN ? AND clustering_1 = ?",
                               Arrays.asList(0, 1), 0),
                       row(0, 0, 19),
                       row(1, 0, 19));

            execute("UPDATE %s SET value = ? WHERE partitionKey = ? AND clustering_1 IN (?, ?)", 10, 0, 1, 0);
            flush(forceFlush);
            assertRows(execute("SELECT * FROM %s WHERE partitionKey = ? AND clustering_1 IN (?, ?)",
                               0, 1, 0),
                       row(0, 0, 10),
                       row(0, 1, 10));

            execute("UPDATE %s SET value = ? WHERE partitionKey = ? AND (clustering_1) IN ((?), (?))", 20, 0, 0, 1);
            flush(forceFlush);
            assertRows(execute("SELECT * FROM %s WHERE partitionKey = ? AND (clustering_1) IN ((?), (?))",
                               0, 0, 1),
                       row(0, 0, 20),
                       row(0, 1, 20));

            execute("UPDATE %s SET value = ? WHERE partitionKey = ? AND clustering_1 = ?", null, 0, 0);
            flush(forceFlush);

            if (isEmpty(compactOption))
            {
                assertRows(execute("SELECT * FROM %s WHERE partitionKey = ? AND (clustering_1) IN ((?), (?))",
                                   0, 0, 1),
                           row(0, 0, null),
                           row(0, 1, 20));
            }
            else
            {
                assertRows(execute("SELECT * FROM %s WHERE partitionKey = ? AND (clustering_1) IN ((?), (?))",
                                   0, 0, 1),
                           row(0, 1, 20));
            }

            // test invalid queries

            // missing primary key element
            assertInvalidMessage("Some partition key parts are missing: partitionkey",
                                 "UPDATE %s SET value = ? WHERE clustering_1 = ? ", 7, 1);

            assertInvalidMessage("Some clustering keys are missing: clustering_1",
                                 "UPDATE %s SET value = ? WHERE partitionKey = ?", 7, 0);

            assertInvalidMessage("Some clustering keys are missing: clustering_1",
                                 "UPDATE %s SET value = ? WHERE partitionKey = ?", 7, 0);

            // token function
            assertInvalidMessage("The token function cannot be used in WHERE clauses for UPDATE statements",
                                 "UPDATE %s SET value = ? WHERE token(partitionKey) = token(?) AND clustering_1 = ?",
                                 7, 0, 1);

            // multiple time the same value
            assertInvalidSyntax("UPDATE %s SET value = ?, value = ? WHERE partitionKey = ? AND clustering_1 = ?", 7, 0, 1);

            // multiple time same primary key element in WHERE clause
            assertInvalidMessage("clustering_1 cannot be restricted by more than one relation if it includes an Equal",
                                 "UPDATE %s SET value = ? WHERE partitionKey = ? AND clustering_1 = ? AND clustering_1 = ?", 7, 0, 1, 1);

            // unknown identifiers
            assertInvalidMessage("Undefined column name value1",
                                 "UPDATE %s SET value1 = ? WHERE partitionKey = ? AND clustering_1 = ?", 7, 0, 1);

            assertInvalidMessage("Undefined column name partitionkey1",
                                 "UPDATE %s SET value = ? WHERE partitionKey1 = ? AND clustering_1 = ?", 7, 0, 1);

            assertInvalidMessage("Undefined column name clustering_3",
                                 "UPDATE %s SET value = ? WHERE partitionKey = ? AND clustering_3 = ?", 7, 0, 1);

            // Invalid operator in the where clause
            assertInvalidMessage("Only EQ and IN relation are supported on the partition key (unless you use the token() function)",
                                 "UPDATE %s SET value = ? WHERE partitionKey > ? AND clustering_1 = ?", 7, 0, 1);

            assertInvalidMessage("Cannot use CONTAINS on non-collection column partitionkey",
                                 "UPDATE %s SET value = ? WHERE partitionKey CONTAINS ? AND clustering_1 = ?", 7, 0, 1);

            assertInvalidMessage("Non PRIMARY KEY columns found in where clause: value",
                                 "UPDATE %s SET value = ? WHERE partitionKey = ? AND clustering_1 = ? AND value = ?", 7, 0, 1, 3);

            assertInvalidMessage("Slice restrictions are not supported on the clustering columns in UPDATE statements",
                                 "UPDATE %s SET value = ? WHERE partitionKey = ? AND clustering_1 > ?", 7, 0, 1);
        }
    }

    @Test
    public void testUpdateWithSecondaryIndices() throws Throwable
    {
        testUpdateWithSecondaryIndices(false);
        testUpdateWithSecondaryIndices(true);
    }

    private void testUpdateWithSecondaryIndices(boolean forceFlush) throws Throwable
    {
        createTable("CREATE TABLE %s (partitionKey int," +
                "clustering_1 int," +
                "value int," +
                "values set<int>," +
                " PRIMARY KEY (partitionKey, clustering_1))");

        createIndex("CREATE INDEX ON %s (value)");
        createIndex("CREATE INDEX ON %s (clustering_1)");
        createIndex("CREATE INDEX ON %s (values)");

        execute("INSERT INTO %s (partitionKey, clustering_1, value, values) VALUES (0, 0, 0, {0})");
        execute("INSERT INTO %s (partitionKey, clustering_1, value, values) VALUES (0, 1, 1, {0, 1})");
        execute("INSERT INTO %s (partitionKey, clustering_1, value, values) VALUES (0, 2, 2, {0, 1, 2})");
        execute("INSERT INTO %s (partitionKey, clustering_1, value, values) VALUES (0, 3, 3, {0, 1, 2, 3})");
        execute("INSERT INTO %s (partitionKey, clustering_1, value, values) VALUES (1, 0, 4, {0, 1, 2, 3, 4})");

        flush(forceFlush);

        assertInvalidMessage("Non PRIMARY KEY columns found in where clause: value",
                             "UPDATE %s SET values= {6} WHERE partitionKey = ? AND clustering_1 = ? AND value = ?", 3, 3, 3);
        assertInvalidMessage("Non PRIMARY KEY columns found in where clause: values",
                             "UPDATE %s SET value= ? WHERE partitionKey = ? AND clustering_1 = ? AND values CONTAINS ?", 6, 3, 3, 3);
        assertInvalidMessage("Some clustering keys are missing: clustering_1",
                             "UPDATE %s SET values= {6} WHERE partitionKey = ? AND value = ?", 3, 3);
        assertInvalidMessage("Some clustering keys are missing: clustering_1",
                             "UPDATE %s SET value= ? WHERE partitionKey = ? AND values CONTAINS ?", 6, 3, 3);
        assertInvalidMessage("Some partition key parts are missing: partitionkey",
                             "UPDATE %s SET values= {6} WHERE clustering_1 = ?", 3);
        assertInvalidMessage("Some partition key parts are missing: partitionkey",
                             "UPDATE %s SET values= {6} WHERE value = ?", 3);
        assertInvalidMessage("Some partition key parts are missing: partitionkey",
                             "UPDATE %s SET value= ? WHERE values CONTAINS ?", 6, 3);
    }

    @Test
    public void testUpdateWithTwoClusteringColumns() throws Throwable
    {
        testUpdateWithTwoClusteringColumns(false);
        testUpdateWithTwoClusteringColumns(true);
    }

    private void testUpdateWithTwoClusteringColumns(boolean forceFlush) throws Throwable
    {
        for (String compactOption : new String[] { "", " WITH COMPACT STORAGE" })
        {
            createTable("CREATE TABLE %s (partitionKey int," +
                    "clustering_1 int," +
                    "clustering_2 int," +
                    "value int," +
                    " PRIMARY KEY (partitionKey, clustering_1, clustering_2))" + compactOption);

            execute("INSERT INTO %s (partitionKey, clustering_1, clustering_2, value) VALUES (0, 0, 0, 0)");
            execute("INSERT INTO %s (partitionKey, clustering_1, clustering_2, value) VALUES (0, 0, 1, 1)");
            execute("INSERT INTO %s (partitionKey, clustering_1, clustering_2, value) VALUES (0, 0, 2, 2)");
            execute("INSERT INTO %s (partitionKey, clustering_1, clustering_2, value) VALUES (0, 0, 3, 3)");
            execute("INSERT INTO %s (partitionKey, clustering_1, clustering_2, value) VALUES (0, 1, 1, 4)");
            execute("INSERT INTO %s (partitionKey, clustering_1, clustering_2, value) VALUES (0, 1, 2, 5)");
            execute("INSERT INTO %s (partitionKey, clustering_1, clustering_2, value) VALUES (1, 0, 0, 6)");
            flush(forceFlush);

            execute("UPDATE %s SET value = ? WHERE partitionKey = ? AND clustering_1 = ? AND clustering_2 = ?", 7, 0, 1, 1);
            flush(forceFlush);
            assertRows(execute("SELECT value FROM %s WHERE partitionKey = ? AND clustering_1 = ? AND clustering_2 = ?",
                               0, 1, 1),
                       row(7));

            execute("UPDATE %s SET value = ? WHERE partitionKey = ? AND (clustering_1, clustering_2) = (?, ?)", 8, 0, 1, 2);
            flush(forceFlush);
            assertRows(execute("SELECT value FROM %s WHERE partitionKey = ? AND clustering_1 = ? AND clustering_2 = ?",
                               0, 1, 2),
                       row(8));

            execute("UPDATE %s SET value = ? WHERE partitionKey IN (?, ?) AND clustering_1 = ? AND clustering_2 = ?", 9, 0, 1, 0, 0);
            flush(forceFlush);
            assertRows(execute("SELECT * FROM %s WHERE partitionKey IN (?, ?) AND clustering_1 = ? AND clustering_2 = ?",
                               0, 1, 0, 0),
                       row(0, 0, 0, 9),
                       row(1, 0, 0, 9));

            execute("UPDATE %s SET value = ? WHERE partitionKey IN ? AND clustering_1 = ? AND clustering_2 = ?", 9, Arrays.asList(0, 1), 0, 0);
            flush(forceFlush);
            assertRows(execute("SELECT * FROM %s WHERE partitionKey IN ? AND clustering_1 = ? AND clustering_2 = ?",
                               Arrays.asList(0, 1), 0, 0),
                       row(0, 0, 0, 9),
                       row(1, 0, 0, 9));

            execute("UPDATE %s SET value = ? WHERE partitionKey = ? AND clustering_1 = ? AND clustering_2 IN (?, ?)", 12, 0, 1, 1, 2);
            flush(forceFlush);
            assertRows(execute("SELECT * FROM %s WHERE partitionKey = ? AND clustering_1 = ? AND clustering_2 IN (?, ?)",
                               0, 1, 1, 2),
                       row(0, 1, 1, 12),
                       row(0, 1, 2, 12));

            execute("UPDATE %s SET value = ? WHERE partitionKey = ? AND clustering_1 IN (?, ?) AND clustering_2 IN (?, ?)", 10, 0, 1, 0, 1, 2);
            flush(forceFlush);
            assertRows(execute("SELECT * FROM %s WHERE partitionKey = ? AND clustering_1 IN (?, ?) AND clustering_2 IN (?, ?)",
                               0, 1, 0, 1, 2),
                       row(0, 0, 1, 10),
                       row(0, 0, 2, 10),
                       row(0, 1, 1, 10),
                       row(0, 1, 2, 10));

            execute("UPDATE %s SET value = ? WHERE partitionKey = ? AND (clustering_1, clustering_2) IN ((?, ?), (?, ?))", 20, 0, 0, 2, 1, 2);
            flush(forceFlush);
            assertRows(execute("SELECT * FROM %s WHERE partitionKey = ? AND (clustering_1, clustering_2) IN ((?, ?), (?, ?))",
                               0, 0, 2, 1, 2),
                       row(0, 0, 2, 20),
                       row(0, 1, 2, 20));

            execute("UPDATE %s SET value = ? WHERE partitionKey = ? AND clustering_1 = ? AND clustering_2 = ?", null, 0, 0, 2);
            flush(forceFlush);

            if (isEmpty(compactOption))
            {
                assertRows(execute("SELECT * FROM %s WHERE partitionKey = ? AND (clustering_1, clustering_2) IN ((?, ?), (?, ?))",
                                   0, 0, 2, 1, 2),
                           row(0, 0, 2, null),
                           row(0, 1, 2, 20));
            }
            else
            {
                assertRows(execute("SELECT * FROM %s WHERE partitionKey = ? AND (clustering_1, clustering_2) IN ((?, ?), (?, ?))",
                                   0, 0, 2, 1, 2),
                           row(0, 1, 2, 20));
            }

            // test invalid queries

            // missing primary key element
            assertInvalidMessage("Some partition key parts are missing: partitionkey",
                                 "UPDATE %s SET value = ? WHERE clustering_1 = ? AND clustering_2 = ?", 7, 1, 1);

            String errorMsg = isEmpty(compactOption) ? "Some clustering keys are missing: clustering_1"
                                                     : "PRIMARY KEY column \"clustering_2\" cannot be restricted as preceding column \"clustering_1\" is not restricted";

            assertInvalidMessage(errorMsg,
                                 "UPDATE %s SET value = ? WHERE partitionKey = ? AND clustering_2 = ?", 7, 0, 1);

            assertInvalidMessage("Some clustering keys are missing: clustering_1, clustering_2",
                                 "UPDATE %s SET value = ? WHERE partitionKey = ?", 7, 0);

            // token function
            assertInvalidMessage("The token function cannot be used in WHERE clauses for UPDATE statements",
                                 "UPDATE %s SET value = ? WHERE token(partitionKey) = token(?) AND clustering_1 = ? AND clustering_2 = ?",
                                 7, 0, 1, 1);

            // multiple time the same value
            assertInvalidSyntax("UPDATE %s SET value = ?, value = ? WHERE partitionKey = ? AND clustering_1 = ? AND clustering_2 = ?", 7, 0, 1, 1);

            // multiple time same primary key element in WHERE clause
            assertInvalidMessage("clustering_1 cannot be restricted by more than one relation if it includes an Equal",
                                 "UPDATE %s SET value = ? WHERE partitionKey = ? AND clustering_1 = ? AND clustering_2 = ? AND clustering_1 = ?", 7, 0, 1, 1, 1);

            // unknown identifiers
            assertInvalidMessage("Undefined column name value1",
                                 "UPDATE %s SET value1 = ? WHERE partitionKey = ? AND clustering_1 = ? AND clustering_2 = ?", 7, 0, 1, 1);

            assertInvalidMessage("Undefined column name partitionkey1",
                                 "UPDATE %s SET value = ? WHERE partitionKey1 = ? AND clustering_1 = ? AND clustering_2 = ?", 7, 0, 1, 1);

            assertInvalidMessage("Undefined column name clustering_3",
                                 "UPDATE %s SET value = ? WHERE partitionKey = ? AND clustering_1 = ? AND clustering_3 = ?", 7, 0, 1, 1);

            // Invalid operator in the where clause
            assertInvalidMessage("Only EQ and IN relation are supported on the partition key (unless you use the token() function)",
                                 "UPDATE %s SET value = ? WHERE partitionKey > ? AND clustering_1 = ? AND clustering_2 = ?", 7, 0, 1, 1);

            assertInvalidMessage("Cannot use CONTAINS on non-collection column partitionkey",
                                 "UPDATE %s SET value = ? WHERE partitionKey CONTAINS ? AND clustering_1 = ? AND clustering_2 = ?", 7, 0, 1, 1);

            assertInvalidMessage("Non PRIMARY KEY columns found in where clause: value",
                                 "UPDATE %s SET value = ? WHERE partitionKey = ? AND clustering_1 = ? AND clustering_2 = ? AND value = ?", 7, 0, 1, 1, 3);

            assertInvalidMessage("Slice restrictions are not supported on the clustering columns in UPDATE statements",
                                 "UPDATE %s SET value = ? WHERE partitionKey = ? AND clustering_1 > ?", 7, 0, 1);

            assertInvalidMessage("Slice restrictions are not supported on the clustering columns in UPDATE statements",
                                 "UPDATE %s SET value = ? WHERE partitionKey = ? AND (clustering_1, clustering_2) > (?, ?)", 7, 0, 1, 1);
        }
    }

    @Test
    public void testUpdateWithMultiplePartitionKeyComponents() throws Throwable
    {
        testUpdateWithMultiplePartitionKeyComponents(false);
        testUpdateWithMultiplePartitionKeyComponents(true);
    }

    public void testUpdateWithMultiplePartitionKeyComponents(boolean forceFlush) throws Throwable
    {
        for (String compactOption : new String[] { "", " WITH COMPACT STORAGE" })
        {
            createTable("CREATE TABLE %s (partitionKey_1 int," +
                    "partitionKey_2 int," +
                    "clustering_1 int," +
                    "clustering_2 int," +
                    "value int," +
                    " PRIMARY KEY ((partitionKey_1, partitionKey_2), clustering_1, clustering_2))" + compactOption);

            execute("INSERT INTO %s (partitionKey_1, partitionKey_2, clustering_1, clustering_2, value) VALUES (0, 0, 0, 0, 0)");
            execute("INSERT INTO %s (partitionKey_1, partitionKey_2, clustering_1, clustering_2, value) VALUES (0, 1, 0, 1, 1)");
            execute("INSERT INTO %s (partitionKey_1, partitionKey_2, clustering_1, clustering_2, value) VALUES (0, 1, 1, 1, 2)");
            execute("INSERT INTO %s (partitionKey_1, partitionKey_2, clustering_1, clustering_2, value) VALUES (1, 0, 0, 1, 3)");
            execute("INSERT INTO %s (partitionKey_1, partitionKey_2, clustering_1, clustering_2, value) VALUES (1, 1, 0, 1, 3)");
            flush(forceFlush);

            execute("UPDATE %s SET value = ? WHERE partitionKey_1 = ? AND partitionKey_2 = ? AND clustering_1 = ? AND clustering_2 = ?", 7, 0, 0, 0, 0);
            flush(forceFlush);
            assertRows(execute("SELECT value FROM %s WHERE partitionKey_1 = ? AND partitionKey_2 = ? AND clustering_1 = ? AND clustering_2 = ?",
                               0, 0, 0, 0),
                       row(7));

            execute("UPDATE %s SET value = ? WHERE partitionKey_1 IN (?, ?) AND partitionKey_2 = ? AND clustering_1 = ? AND clustering_2 = ?", 9, 0, 1, 1, 0, 1);
            flush(forceFlush);
            assertRows(execute("SELECT * FROM %s WHERE partitionKey_1 IN (?, ?) AND partitionKey_2 = ? AND clustering_1 = ? AND clustering_2 = ?",
                               0, 1, 1, 0, 1),
                       row(0, 1, 0, 1, 9),
                       row(1, 1, 0, 1, 9));

            execute("UPDATE %s SET value = ? WHERE partitionKey_1 IN (?, ?) AND partitionKey_2 IN (?, ?) AND clustering_1 = ? AND clustering_2 = ?", 10, 0, 1, 0, 1, 0, 1);
            flush(forceFlush);
            assertRows(execute("SELECT * FROM %s"),
                       row(0, 0, 0, 0, 7),
                       row(0, 0, 0, 1, 10),
                       row(0, 1, 0, 1, 10),
                       row(0, 1, 1, 1, 2),
                       row(1, 0, 0, 1, 10),
                       row(1, 1, 0, 1, 10));

            // missing primary key element
            assertInvalidMessage("Some partition key parts are missing: partitionkey_2",
                                 "UPDATE %s SET value = ? WHERE partitionKey_1 = ? AND clustering_1 = ? AND clustering_2 = ?", 7, 1, 1);
        }
    }

    @Test
    public void testUpdateWithAStaticColumn() throws Throwable
    {
        testUpdateWithAStaticColumn(false);
        testUpdateWithAStaticColumn(true);
    }

    private void testUpdateWithAStaticColumn(boolean forceFlush) throws Throwable
    {
        createTable("CREATE TABLE %s (partitionKey int," +
                                      "clustering_1 int," +
                                      "clustering_2 int," +
                                      "value int," +
                                      "staticValue text static," +
                                      " PRIMARY KEY (partitionKey, clustering_1, clustering_2))");

        execute("INSERT INTO %s (partitionKey, clustering_1, clustering_2, value, staticValue) VALUES (0, 0, 0, 0, 'A')");
        execute("INSERT INTO %s (partitionKey, clustering_1, clustering_2, value) VALUES (0, 0, 1, 1)");
        execute("INSERT INTO %s (partitionKey, clustering_1, clustering_2, value, staticValue) VALUES (1, 0, 0, 6, 'B')");
        flush(forceFlush);

        execute("UPDATE %s SET staticValue = ? WHERE partitionKey = ?", "A2", 0);
        flush(forceFlush);

        assertRows(execute("SELECT DISTINCT staticValue FROM %s WHERE partitionKey = ?", 0),
                   row("A2"));

        assertInvalidMessage("Some clustering keys are missing: clustering_1, clustering_2",
                             "UPDATE %s SET staticValue = ?, value = ? WHERE partitionKey = ?", "A2", 7, 0);

        execute("UPDATE %s SET staticValue = ?, value = ?  WHERE partitionKey = ? AND clustering_1 = ? AND clustering_2 = ?",
                "A3", 7, 0, 0, 1);
        flush(forceFlush);
        assertRows(execute("SELECT * FROM %s WHERE partitionKey = ? AND clustering_1 = ? AND clustering_2 = ?",
                           0, 0, 1),
                   row(0, 0, 1, "A3", 7));

        assertInvalidMessage("Invalid restrictions on clustering columns since the UPDATE statement modifies only static columns",
                             "UPDATE %s SET staticValue = ? WHERE partitionKey = ? AND clustering_1 = ? AND clustering_2 = ?",
                             "A3", 0, 0, 1);
    }

    @Test
    public void testUpdateWithStaticList() throws Throwable
    {
        createTable("CREATE TABLE %s (k int," +
                                      "clustering int," +
                                      "value int," +
                                      "l list<text> static," +
                                      " PRIMARY KEY (k, clustering))");

        execute("INSERT INTO %s(k, clustering, value, l) VALUES (?, ?, ?, ?)", 0, 0, 0 ,list("v1", "v2", "v3"));

        assertRows(execute("SELECT l FROM %s WHERE k = 0"), row(list("v1", "v2", "v3")));

        execute("UPDATE %s SET l[?] = ? WHERE k = ?", 1, "v4", 0);

        assertRows(execute("SELECT l FROM %s WHERE k = 0"), row(list("v1", "v4", "v3")));
    }

<<<<<<< HEAD
    @Test
    public void testUpdateWithDefaultTtl() throws Throwable
    {
        final int secondsPerMinute = 60;
        createTable("CREATE TABLE %s (a int PRIMARY KEY, b int) WITH default_time_to_live = " + (10 * secondsPerMinute));

        execute("UPDATE %s SET b = 1 WHERE a = 1");
        UntypedResultSet resultSet = execute("SELECT ttl(b) FROM %s WHERE a = 1");
        Assert.assertEquals(1, resultSet.size());
        Row row = resultSet.one();
        Assert.assertTrue(row.getInt("ttl(b)") >= (9 * secondsPerMinute));

        execute("UPDATE %s USING TTL ? SET b = 3 WHERE a = 1", 0);
        assertRows(execute("SELECT ttl(b) FROM %s WHERE a = 1"), row(new Object[]{null}));

        execute("UPDATE %s SET b = 3 WHERE a = 1");
        resultSet = execute("SELECT ttl(b) FROM %s WHERE a = 1");
        Assert.assertEquals(1, resultSet.size());
        row = resultSet.one();
        Assert.assertTrue(row.getInt("ttl(b)") >= (9 * secondsPerMinute));

        execute("UPDATE %s USING TTL ? SET b = 2 WHERE a = 2", unset());
        resultSet = execute("SELECT ttl(b) FROM %s WHERE a = 2");
        Assert.assertEquals(1, resultSet.size());
        row = resultSet.one();
        Assert.assertTrue(row.getInt("ttl(b)") >= (9 * secondsPerMinute));

        execute("UPDATE %s USING TTL ? SET b = ? WHERE a = ?", null, 3, 3);
        assertRows(execute("SELECT ttl(b) FROM %s WHERE a = 3"), row(new Object[] { null }));
    }

    @Test
    public void testUpdateWithTtl() throws Throwable
    {
        createTable("CREATE TABLE %s (k int PRIMARY KEY, v int)");

        execute("INSERT INTO %s (k, v) VALUES (1, 1) USING TTL ?", 3600);
        execute("INSERT INTO %s (k, v) VALUES (2, 2) USING TTL ?", 3600);

        // test with unset
        execute("UPDATE %s USING TTL ? SET v = ? WHERE k = ?", unset(), 1, 1); // treat as 'unlimited'
        assertRows(execute("SELECT ttl(v) FROM %s WHERE k = 1"), row(new Object[] { null }));

        // test with null
        execute("UPDATE %s USING TTL ? SET v = ? WHERE k = ?", unset(), 2, 2);
        assertRows(execute("SELECT k, v, TTL(v) FROM %s WHERE k = 2"), row(2, 2, null));

        // test error handling
        assertInvalidMessage("A TTL must be greater or equal to 0, but was -5",
                             "UPDATE %s USING TTL ? SET v = ? WHERE k = ?", -5, 1, 1);

        assertInvalidMessage("ttl is too large.",
                             "UPDATE %s USING TTL ? SET v = ? WHERE k = ?",
                             Attributes.MAX_TTL + 1, 1, 1);
=======
    /**
     * Test for CASSANDRA-12829
     */
    @Test
    public void testUpdateWithEmptyInRestriction() throws Throwable
    {
        createTable("CREATE TABLE %s (a int, b int, c int, PRIMARY KEY (a,b))");
        execute("INSERT INTO %s (a,b,c) VALUES (?,?,?)",1,1,1);
        execute("INSERT INTO %s (a,b,c) VALUES (?,?,?)",1,2,2);
        execute("INSERT INTO %s (a,b,c) VALUES (?,?,?)",1,3,3);

        assertInvalidMessage("Some clustering keys are missing: b",
                             "UPDATE %s SET c = 100 WHERE a IN ();");
        execute("UPDATE %s SET c = 100 WHERE a IN () AND b IN ();");
        execute("UPDATE %s SET c = 100 WHERE a IN () AND b = 1;");
        execute("UPDATE %s SET c = 100 WHERE a = 1 AND b IN ();");
        assertRows(execute("SELECT * FROM %s"),
                   row(1,1,1),
                   row(1,2,2),
                   row(1,3,3));

        createTable("CREATE TABLE %s (a int, b int, c int, d int, s int static, PRIMARY KEY ((a,b), c))");
        execute("INSERT INTO %s (a,b,c,d,s) VALUES (?,?,?,?,?)",1,1,1,1,1);
        execute("INSERT INTO %s (a,b,c,d,s) VALUES (?,?,?,?,?)",1,1,2,2,1);
        execute("INSERT INTO %s (a,b,c,d,s) VALUES (?,?,?,?,?)",1,1,3,3,1);

        execute("UPDATE %s SET d = 100 WHERE a = 1 AND b = 1 AND c IN ();");
        execute("UPDATE %s SET d = 100 WHERE a = 1 AND b IN () AND c IN ();");
        execute("UPDATE %s SET d = 100 WHERE a IN () AND b IN () AND c IN ();");
        execute("UPDATE %s SET d = 100 WHERE a IN () AND b IN () AND c = 1;");
        execute("UPDATE %s SET d = 100 WHERE a IN () AND b = 1 AND c IN ();");
        assertRows(execute("SELECT * FROM %s"),
                   row(1,1,1,1,1),
                   row(1,1,2,1,2),
                   row(1,1,3,1,3));

        // No clustering keys restricted, update whole partition
        execute("UPDATE %s set s = 100 where a = 1 AND b = 1;");
        assertRows(execute("SELECT * FROM %s"),
                   row(1,1,1,100,1),
                   row(1,1,2,100,2),
                   row(1,1,3,100,3));

        execute("UPDATE %s set s = 200 where a = 1 AND b IN ();");
        assertRows(execute("SELECT * FROM %s"),
                   row(1,1,1,100,1),
                   row(1,1,2,100,2),
                   row(1,1,3,100,3));

        createTable("CREATE TABLE %s (a int, b int, c int, d int, e int, PRIMARY KEY ((a,b), c, d))");
        execute("INSERT INTO %s (a,b,c,d,e) VALUES (?,?,?,?,?)",1,1,1,1,1);
        execute("INSERT INTO %s (a,b,c,d,e) VALUES (?,?,?,?,?)",1,1,1,2,2);
        execute("INSERT INTO %s (a,b,c,d,e) VALUES (?,?,?,?,?)",1,1,1,3,3);
        execute("INSERT INTO %s (a,b,c,d,e) VALUES (?,?,?,?,?)",1,1,1,4,4);

        execute("UPDATE %s SET e = 100 WHERE a = 1 AND b = 1 AND c = 1 AND d IN ();");
        execute("UPDATE %s SET e = 100 WHERE a = 1 AND b = 1 AND c IN () AND d IN ();");
        execute("UPDATE %s SET e = 100 WHERE a = 1 AND b IN () AND c IN () AND d IN ();");
        execute("UPDATE %s SET e = 100 WHERE a IN () AND b IN () AND c IN () AND d IN ();");
        execute("UPDATE %s SET e = 100 WHERE a IN () AND b IN () AND c IN () AND d = 1;");
        execute("UPDATE %s SET e = 100 WHERE a IN () AND b IN () AND c = 1 AND d = 1;");
        execute("UPDATE %s SET e = 100 WHERE a IN () AND b IN () AND c = 1 AND d IN ();");
        assertRows(execute("SELECT * FROM %s"),
                   row(1,1,1,1,1),
                   row(1,1,1,2,2),
                   row(1,1,1,3,3),
                   row(1,1,1,4,4));
>>>>>>> 9fc1ffb6
    }
}<|MERGE_RESOLUTION|>--- conflicted
+++ resolved
@@ -526,7 +526,6 @@
         assertRows(execute("SELECT l FROM %s WHERE k = 0"), row(list("v1", "v4", "v3")));
     }
 
-<<<<<<< HEAD
     @Test
     public void testUpdateWithDefaultTtl() throws Throwable
     {
@@ -581,7 +580,8 @@
         assertInvalidMessage("ttl is too large.",
                              "UPDATE %s USING TTL ? SET v = ? WHERE k = ?",
                              Attributes.MAX_TTL + 1, 1, 1);
-=======
+    }
+
     /**
      * Test for CASSANDRA-12829
      */
@@ -649,6 +649,6 @@
                    row(1,1,1,2,2),
                    row(1,1,1,3,3),
                    row(1,1,1,4,4));
->>>>>>> 9fc1ffb6
-    }
+    }
+
 }