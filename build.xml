<?xml version="1.0" encoding="UTF-8" standalone="no"?>
<!--
 ~ Licensed to the Apache Software Foundation (ASF) under one
 ~ or more contributor license agreements.  See the NOTICE file
 ~ distributed with this work for additional information
 ~ regarding copyright ownership.  The ASF licenses this file
 ~ to you under the Apache License, Version 2.0 (the
 ~ "License"); you may not use this file except in compliance
 ~ with the License.  You may obtain a copy of the License at
 ~
 ~    https://www.apache.org/licenses/LICENSE-2.0
 ~
 ~ Unless required by applicable law or agreed to in writing,
 ~ software distributed under the License is distributed on an
 ~ "AS IS" BASIS, WITHOUT WARRANTIES OR CONDITIONS OF ANY
 ~ KIND, either express or implied.  See the License for the
 ~ specific language governing permissions and limitations
 ~ under the License.
 -->
<project basedir="." default="jar" name="apache-cassandra"
         xmlns:artifact="antlib:org.apache.maven.artifact.ant">
    <property environment="env"/>
    <property file="build.properties" />
    <property file="build.properties.default" />
    <property name="debuglevel" value="source,lines,vars"/>

    <!-- default version and SCM information -->
    <property name="base.version" value="3.0.20"/>
    <property name="scm.connection" value="scm:https://gitbox.apache.org/repos/asf/cassandra.git"/>
    <property name="scm.developerConnection" value="scm:https://gitbox.apache.org/repos/asf/cassandra.git"/>
    <property name="scm.url" value="https://gitbox.apache.org/repos/asf?p=cassandra.git;a=tree"/>

    <!-- directory details -->
    <property name="basedir" value="."/>
    <property name="build.src" value="${basedir}/src"/>
    <property name="build.src.java" value="${basedir}/src/java"/>
    <property name="build.src.jdkoverride" value="${basedir}/src/jdkoverride" />
    <property name="build.src.resources" value="${basedir}/src/resources"/>
    <property name="build.src.gen-java" value="${basedir}/src/gen-java"/>
    <property name="build.lib" value="${basedir}/lib"/>
    <property name="build.dir" value="${basedir}/build"/>
    <property name="build.dir.lib" value="${basedir}/build/lib"/>
    <property name="build.test.dir" value="${build.dir}/test"/>
    <property name="build.classes" value="${build.dir}/classes"/>
    <property name="build.classes.main" value="${build.classes}/main" />
    <property name="build.classes.thrift" value="${build.classes}/thrift" />
    <property name="javadoc.dir" value="${build.dir}/javadoc"/>
    <property name="javadoc.jars.dir" value="${build.dir}/javadocs"/>
    <property name="interface.dir" value="${basedir}/interface"/>
    <property name="interface.thrift.dir" value="${interface.dir}/thrift"/>
    <property name="interface.thrift.gen-java" value="${interface.thrift.dir}/gen-java"/>
    <property name="test.dir" value="${basedir}/test"/>
    <property name="test.resources" value="${test.dir}/resources"/>
    <property name="test.lib" value="${build.dir}/test/lib"/>
    <property name="test.classes" value="${build.dir}/test/classes"/>
    <property name="test.conf" value="${test.dir}/conf"/>
    <property name="test.data" value="${test.dir}/data"/>
    <property name="test.name" value="*Test"/>
    <property name="test.classlistfile" value="testlist.txt"/>
    <property name="test.classlistprefix" value="unit"/>
    <property name="benchmark.name" value=""/>
    <property name="test.methods" value=""/>
    <property name="test.unit.src" value="${test.dir}/unit"/>
    <property name="test.long.src" value="${test.dir}/long"/>
    <property name="test.burn.src" value="${test.dir}/burn"/>
    <property name="test.microbench.src" value="${test.dir}/microbench"/>
    <property name="test.distributed.src" value="${test.dir}/distributed"/>
    <property name="test.distributed.listfile" value="ant-jvm-dtest-list"/>
    <property name="test.distributed.upgrade.listfile" value="ant-jvm-dtest-upgrade-list"/>
    <property name="test.distributed.upgrade.package" value="org.apache.cassandra.distributed.upgrade"/>
    <property name="dist.dir" value="${build.dir}/dist"/>
    <property name="tmp.dir" value="${java.io.tmpdir}"/>

    <property name="source.version" value="1.8"/>
    <property name="target.version" value="1.8"/>

    <condition property="version" value="${base.version}">
      <isset property="release"/>
    </condition>
    <property name="version" value="${base.version}-SNAPSHOT"/>
    <property name="version.properties.dir"
              value="${build.src.resources}/org/apache/cassandra/config/" />
    <property name="final.name" value="${ant.project.name}-${version}"/>

    <!-- details of what version of Maven ANT Tasks to fetch -->
    <property name="maven-ant-tasks.version" value="2.1.3" />
    <property name="maven-ant-tasks.local" value="${user.home}/.m2/repository/org/apache/maven/maven-ant-tasks"/>
    <property name="maven-ant-tasks.url"
              value="https://repo.maven.apache.org/maven2/org/apache/maven/maven-ant-tasks" />
    <!-- details of how and which Maven repository we publish to -->
    <property name="maven.version" value="3.0.3" />
    <condition property="maven-repository-url" value="https://repository.apache.org/service/local/staging/deploy/maven2">
      <isset property="release"/>
    </condition>
    <condition property="maven-repository-id" value="apache.releases.https">
      <isset property="release"/>
    </condition>
    <property name="maven-repository-url" value="https://repository.apache.org/content/repositories/snapshots"/>
    <property name="maven-repository-id" value="apache.snapshots.https"/>

    <property name="test.timeout" value="240000" />
    <property name="test.long.timeout" value="600000" />
    <property name="test.burn.timeout" value="60000000" />
    <property name="test.distributed.timeout" value="360000" />

    <!-- default for cql tests. Can be override by -Dcassandra.test.use_prepared=false -->
    <property name="cassandra.test.use_prepared" value="true" />

    <!-- skip flushing schema tables during tests -->
    <property name="cassandra.test.flush_local_schema_changes" value="false" />

    <!-- https://www.eclemma.org/jacoco/ -->
    <property name="jacoco.export.dir" value="${build.dir}/jacoco/" />
    <property name="jacoco.partials.dir" value="${jacoco.export.dir}/partials" />
    <property name="jacoco.partialexecfile" value="${jacoco.partials.dir}/partial.exec" />
    <property name="jacoco.finalexecfile" value="${jacoco.export.dir}/jacoco.exec" />
    <property name="jacoco.version" value="0.7.5.201505241946"/>

    <property name="byteman.version" value="3.0.3"/>

    <property name="ecj.version" value="4.4.2"/>

    <condition property="maven-ant-tasks.jar.exists">
      <available file="${build.dir}/maven-ant-tasks-${maven-ant-tasks.version}.jar" />
    </condition>

    <condition property="maven-ant-tasks.jar.local">
      <available file="${maven-ant-tasks.local}/${maven-ant-tasks.version}/maven-ant-tasks-${maven-ant-tasks.version}.jar" />
    </condition>

    <condition property="is.source.artifact">
      <available file="${build.src.java}" type="dir" />
    </condition>

    <tstamp>
      <format property="YEAR" pattern="yyyy"/>
    </tstamp>

    <!-- Check if all tests are being run or just one. If it's all tests don't spam the console with test output.
         If it's an individual test print the output from the test under the assumption someone is debugging the test
         and wants to know what is going on without having to context switch to the log file that is generated.
         Debug level output still needs to be retrieved from the log file.  -->
    <script language="javascript">
        if (project.getProperty("cassandra.keepBriefBrief") == null)
        {
            if (project.getProperty("test.name").equals("*Test"))
                project.setProperty("cassandra.keepBriefBrief", "true");
            else
                project.setProperty("cassandra.keepBriefBrief", "false");
        }
    </script>

    <!--
         Add all the dependencies.
    -->
    <path id="maven-ant-tasks.classpath" path="${build.dir}/maven-ant-tasks-${maven-ant-tasks.version}.jar" />
    <path id="cassandra.classpath">
        <pathelement location="${build.classes.main}" />
        <pathelement location="${build.classes.thrift}" />
        <fileset dir="${build.lib}">
          <include name="**/*.jar" />
          <exclude name="**/*-sources.jar"/>
          <exclude name="**/ant-*.jar"/>
        </fileset>
        <fileset dir="${build.dir.lib}">
          <include name="**/*.jar" />
          <exclude name="**/*-sources.jar"/>
          <exclude name="**/ant-*.jar"/>
        </fileset>
    </path>

  <macrodef name="create-javadoc">
    <attribute name="destdir"/>
    <element name="filesets"/>
    <sequential>
      <javadoc destdir="@{destdir}" author="true" version="true" use="true"
        windowtitle="${ant.project.name} API" classpathref="cassandra.classpath"
        bottom="Copyright &amp;copy; ${YEAR} The Apache Software Foundation"
        useexternalfile="yes" encoding="UTF-8"
        maxmemory="256m">
        <filesets/>
      </javadoc>
    </sequential>
  </macrodef>

    <!--
        Setup the output directories.
    -->
    <target name="init">
        <fail unless="is.source.artifact"
            message="Not a source artifact, stopping here." />
        <mkdir dir="${build.classes.main}"/>
        <mkdir dir="${build.classes.thrift}"/>
        <mkdir dir="${test.lib}"/>
        <mkdir dir="${test.classes}"/>
        <mkdir dir="${build.src.gen-java}"/>
        <mkdir dir="${build.dir.lib}"/>
        <mkdir dir="${jacoco.export.dir}"/>
        <mkdir dir="${jacoco.partials.dir}"/>
    </target>

    <target name="clean" description="Remove all locally created artifacts">
        <delete dir="${build.test.dir}" />
        <delete dir="${build.classes}" />
        <delete dir="${build.src.gen-java}" />
        <delete dir="${version.properties.dir}" />
        <delete dir="${jacoco.export.dir}" />
        <delete dir="${jacoco.partials.dir}"/>
    </target>
    <target depends="clean" name="cleanall"/>

    <target name="realclean" depends="clean" description="Remove the entire build directory and all downloaded artifacts">
        <delete dir="${build.dir}" />
    </target>

    <!--
       This generates the CQL grammar files from Cql.g
    -->
    <target name="check-gen-cql3-grammar">
        <uptodate property="cql3current"
                srcfile="${build.src.java}/org/apache/cassandra/cql3/Cql.g"
                targetfile="${build.src.gen-java}/org/apache/cassandra/cql3/Cql.tokens"/>
    </target>

    <target name="gen-cql3-grammar" depends="check-gen-cql3-grammar" unless="cql3current">
      <echo>Building Grammar ${build.src.java}/org/apache/cassandra/cql3/Cql.g  ...</echo>
      <java classname="org.antlr.Tool"
            classpath="${build.dir.lib}/jars/antlr-3.5.2.jar;${build.lib}/antlr-runtime-3.5.2.jar;${build.lib}/ST4-4.0.8.jar"
            fork="true"
            failonerror="true">
         <jvmarg value="-Xmx512M" />
         <arg value="-Xconversiontimeout" />
         <arg value="10000" />
         <arg value="${build.src.java}/org/apache/cassandra/cql3/Cql.g" />
         <arg value="-fo" />
         <arg value="${build.src.gen-java}/org/apache/cassandra/cql3/" />
         <arg value="-Xmaxinlinedfastates"/>
         <arg value="10"/> <!-- default is 60 -->
      </java>
    </target>

    <target name="generate-cql-html" depends="maven-ant-tasks-init" description="Generate HTML from textile source">
        <artifact:dependencies pathId="wikitext.classpath">
            <dependency groupId="com.datastax.wikitext" artifactId="wikitext-core-ant" version="1.3"/>
            <dependency groupId="org.fusesource.wikitext" artifactId="textile-core" version="1.3"/>
            <remoteRepository refid="central"/>
            <remoteRepository refid="apache"/>
        </artifact:dependencies>
        <taskdef classpathref="wikitext.classpath" resource="wikitexttasks.properties" />
        <wikitext-to-html markupLanguage="Textile">
            <fileset dir="${basedir}">
                <include name="doc/cql3/*.textile"/>
            </fileset>
        </wikitext-to-html>
    </target>

    <!--
       Fetch Maven Ant Tasks and Cassandra's dependencies
       These targets are intentionally free of dependencies so that they
       can be run stand-alone from a binary release artifact.
    -->
    <target name="maven-ant-tasks-localrepo" unless="maven-ant-tasks.jar.exists" if="maven-ant-tasks.jar.local"
            depends="init" description="Fetch Maven ANT Tasks from Maven Local Repository">
      <copy file="${maven-ant-tasks.local}/${maven-ant-tasks.version}/maven-ant-tasks-${maven-ant-tasks.version}.jar"
           tofile="${build.dir}/maven-ant-tasks-${maven-ant-tasks.version}.jar"/>
      <property name="maven-ant-tasks.jar.exists" value="true"/>
    </target>

    <target name="maven-ant-tasks-download" depends="init,maven-ant-tasks-localrepo" unless="maven-ant-tasks.jar.exists"
            description="Fetch Maven ANT Tasks from Maven Central Repositroy">
      <echo>Downloading Maven ANT Tasks...</echo>
      <get src="${maven-ant-tasks.url}/${maven-ant-tasks.version}/maven-ant-tasks-${maven-ant-tasks.version}.jar"
           dest="${build.dir}/maven-ant-tasks-${maven-ant-tasks.version}.jar" usetimestamp="true" />
      <copy file="${build.dir}/maven-ant-tasks-${maven-ant-tasks.version}.jar"
            tofile="${maven-ant-tasks.local}/${maven-ant-tasks.version}/maven-ant-tasks-${maven-ant-tasks.version}.jar"/>
    </target>

    <target name="maven-ant-tasks-init" depends="init,maven-ant-tasks-download" unless="maven-ant-tasks.initialized"
            description="Initialize Maven ANT Tasks">
      <typedef uri="antlib:org.apache.maven.artifact.ant" classpathref="maven-ant-tasks.classpath" />

      <!-- define the remote repositories we use -->
      <artifact:remoteRepository id="central"   url="${artifact.remoteRepository.central}"/>
      <artifact:remoteRepository id="apache"    url="${artifact.remoteRepository.apache}"/>

      <macrodef name="install">
        <attribute name="pomFile"/>
        <attribute name="file"/>
        <attribute name="classifier" default=""/>
        <attribute name="packaging" default="jar"/>
        <sequential>
          <artifact:mvn mavenVersion="${maven.version}" fork="true" failonerror="true">
            <arg value="org.apache.maven.plugins:maven-install-plugin:2.3.1:install-file" />
            <arg value="-DpomFile=@{pomFile}" />
            <arg value="-Dfile=@{file}" />
            <arg value="-Dclassifier=@{classifier}" />
            <arg value="-Dpackaging=@{packaging}" />
          </artifact:mvn>
        </sequential>
      </macrodef>

      <macrodef name="deploy">
        <attribute name="pomFile"/>
        <attribute name="file"/>
        <attribute name="classifier" default=""/>
        <attribute name="packaging" default="jar"/>
        <sequential>
          <artifact:mvn mavenVersion="${maven.version}" fork="true" failonerror="true">
            <jvmarg value="-Xmx512m"/>
            <arg value="org.apache.maven.plugins:maven-gpg-plugin:1.4:sign-and-deploy-file" />
            <arg value="-DretryFailedDeploymentCount=5" />
            <arg value="-Durl=${maven-repository-url}" />
            <arg value="-DrepositoryId=${maven-repository-id}" />
            <arg value="-DpomFile=@{pomFile}" />
            <arg value="-Dfile=@{file}" />
            <arg value="-Dclassifier=@{classifier}" />
            <arg value="-Dpackaging=@{packaging}" />
            <arg value="-Papache-release" />
          </artifact:mvn>
        </sequential>
      </macrodef>

      <property name="maven-ant-tasks.initialized" value="true"/>
    </target>

    <!-- this task defines the dependencies that will be fetched by Maven ANT Tasks
         the dependencies are re-used for publishing artifacts to Maven Central
         in order to keep everything consistent -->
    <target name="maven-declare-dependencies" depends="maven-ant-tasks-init"
            description="Define dependencies and dependency versions">
      <!-- The parent pom defines the versions of all dependencies -->
      <artifact:pom id="parent-pom"
                    groupId="org.apache.cassandra"
                    artifactId="cassandra-parent"
                    packaging="pom"
                    version="${version}"
                    url="https://cassandra.apache.org"
                    name="Apache Cassandra"
                    inceptionYear="2009"
                    description="The Apache Cassandra Project develops a highly scalable second-generation distributed database, bringing together Dynamo's fully distributed design and Bigtable's ColumnFamily-based data model.">
        <license name="The Apache Software License, Version 2.0" url="https://www.apache.org/licenses/LICENSE-2.0.txt"/>
        <scm connection="${scm.connection}" developerConnection="${scm.developerConnection}" url="${scm.url}"/>
        <dependencyManagement>
          <dependency groupId="org.xerial.snappy" artifactId="snappy-java" version="1.1.1.7"/>
          <dependency groupId="net.jpountz.lz4" artifactId="lz4" version="1.3.0"/>
          <dependency groupId="com.ning" artifactId="compress-lzf" version="0.8.4"/>
          <dependency groupId="com.google.guava" artifactId="guava" version="18.0"/>
          <dependency groupId="commons-cli" artifactId="commons-cli" version="1.1"/>
          <dependency groupId="commons-codec" artifactId="commons-codec" version="1.2"/>
          <dependency groupId="org.apache.commons" artifactId="commons-lang3" version="3.1"/>
          <dependency groupId="org.apache.commons" artifactId="commons-math3" version="3.2"/>
          <dependency groupId="com.googlecode.concurrentlinkedhashmap" artifactId="concurrentlinkedhashmap-lru" version="1.4"/>
          <dependency groupId="org.antlr" artifactId="antlr" version="3.5.2">
            <exclusion groupId="org.antlr" artifactId="stringtemplate"/>
          </dependency>
          <dependency groupId="org.antlr" artifactId="antlr-runtime" version="3.5.2">
            <exclusion groupId="org.antlr" artifactId="stringtemplate"/>
          </dependency>
          <dependency groupId="org.slf4j" artifactId="slf4j-api" version="1.7.7"/>
          <dependency groupId="org.slf4j" artifactId="log4j-over-slf4j" version="1.7.7"/>
          <dependency groupId="org.slf4j" artifactId="jcl-over-slf4j" version="1.7.7" />
          <dependency groupId="ch.qos.logback" artifactId="logback-core" version="1.1.3"/>
          <dependency groupId="ch.qos.logback" artifactId="logback-classic" version="1.1.3"/>
          <dependency groupId="org.codehaus.jackson" artifactId="jackson-core-asl" version="1.9.2"/>
          <dependency groupId="org.codehaus.jackson" artifactId="jackson-mapper-asl" version="1.9.2"/>
          <dependency groupId="com.googlecode.json-simple" artifactId="json-simple" version="1.1"/>
          <dependency groupId="com.boundary" artifactId="high-scale-lib" version="1.0.6"/>
          <dependency groupId="com.github.jbellis" artifactId="jamm" version="0.3.0"/>

          <dependency groupId="com.thinkaurelius.thrift" artifactId="thrift-server" version="0.3.7">
            <exclusion groupId="org.slf4j" artifactId="slf4j-log4j12"/>
          </dependency>
          <dependency groupId="org.yaml" artifactId="snakeyaml" version="1.11"/>
          <dependency groupId="org.apache.thrift" artifactId="libthrift" version="0.9.2">
	         <exclusion groupId="commons-logging" artifactId="commons-logging"/>
          </dependency>
          <dependency groupId="junit" artifactId="junit" version="4.6" />
          <dependency groupId="org.apache.rat" artifactId="apache-rat" version="0.10">
             <exclusion groupId="commons-lang" artifactId="commons-lang"/>
          </dependency>
          <dependency groupId="org.apache.hadoop" artifactId="hadoop-core" version="1.0.3">
          	<exclusion groupId="org.mortbay.jetty" artifactId="servlet-api"/>
          	<exclusion groupId="commons-logging" artifactId="commons-logging"/>
          	<exclusion groupId="org.eclipse.jdt" artifactId="core"/>
		    <exclusion groupId="ant" artifactId="ant"/>
          </dependency>
          <dependency groupId="org.apache.hadoop" artifactId="hadoop-minicluster" version="1.0.3">
		    <exclusion groupId="asm" artifactId="asm"/> <!-- this is the outdated version 3.1 -->
          </dependency>
          <dependency groupId="net.java.dev.jna" artifactId="jna" version="4.2.2"/>

          <dependency groupId="org.jacoco" artifactId="org.jacoco.agent" version="${jacoco.version}"/>
          <dependency groupId="org.jacoco" artifactId="org.jacoco.ant" version="${jacoco.version}"/>

          <dependency groupId="org.jboss.byteman" artifactId="byteman-install" version="${byteman.version}"/>
          <dependency groupId="org.jboss.byteman" artifactId="byteman" version="${byteman.version}"/>
          <dependency groupId="org.jboss.byteman" artifactId="byteman-submit" version="${byteman.version}"/>
          <dependency groupId="org.jboss.byteman" artifactId="byteman-bmunit" version="${byteman.version}"/>


          <dependency groupId="org.openjdk.jmh" artifactId="jmh-core" version="1.1.1"/>
          <dependency groupId="org.openjdk.jmh" artifactId="jmh-generator-annprocess" version="1.1.1"/>

          <dependency groupId="org.apache.cassandra" artifactId="cassandra-all" version="${version}" />
          <dependency groupId="org.apache.cassandra" artifactId="cassandra-thrift" version="${version}" />
          <dependency groupId="io.dropwizard.metrics" artifactId="metrics-core" version="3.1.0" />
          <dependency groupId="io.dropwizard.metrics" artifactId="metrics-jvm" version="3.1.0" />
          <dependency groupId="com.addthis.metrics" artifactId="reporter-config3" version="3.0.0" />
          <dependency groupId="org.mindrot" artifactId="jbcrypt" version="0.3m" />
          <dependency groupId="io.airlift" artifactId="airline" version="0.6" />
          <dependency groupId="io.netty" artifactId="netty-all" version="4.0.44.Final" />
          <dependency groupId="com.google.code.findbugs" artifactId="jsr305" version="2.0.2" />
          <dependency groupId="com.clearspring.analytics" artifactId="stream" version="2.5.2" />
          <dependency groupId="com.datastax.cassandra" artifactId="cassandra-driver-core" version="3.0.1" classifier="shaded" />
          <dependency groupId="org.eclipse.jdt.core.compiler" artifactId="ecj" version="4.4.2" />
          <dependency groupId="org.caffinitas.ohc" artifactId="ohc-core" version="0.4.3" />
          <dependency groupId="org.caffinitas.ohc" artifactId="ohc-core-j8" version="0.4.3" />
          <dependency groupId="net.ju-n.compile-command-annotations" artifactId="compile-command-annotations" version="1.2.0" />
          <dependency groupId="org.fusesource" artifactId="sigar" version="1.6.4">
          	<exclusion groupId="log4j" artifactId="log4j"/>
          </dependency>
          <dependency groupId="joda-time" artifactId="joda-time" version="2.4" />
          <dependency groupId="org.ow2.asm" artifactId="asm" version="5.0.4" />

        </dependencyManagement>
        <developer id="adelapena" name="Andres de la Peña"/>
        <developer id="alakshman" name="Avinash Lakshman"/>
        <developer id="aleksey" name="Aleksey Yeschenko"/>
        <developer id="amorton" name="Aaron Morton"/>
        <developer id="aweisberg" name="Ariel Weisberg"/>
        <developer id="bdeggleston" name="Blake Eggleston"/>
        <developer id="benedict" name="Benedict Elliott Smith"/>
        <developer id="benjamin" name="Benjamin Lerer"/>
        <developer id="blambov" name="Branimir Lambov"/>
        <developer id="brandonwilliams" name="Brandon Williams"/>
        <developer id="carl" name="Carl Yeksigian"/>
        <developer id="dbrosius" name="David Brosiusd"/>
        <developer id="dikang" name="Dikang Gu"/>
        <developer id="eevans" name="Eric Evans"/>
        <developer id="gdusbabek" name="Gary Dusbabek"/>
        <developer id="goffinet" name="Chris Goffinet"/>
        <developer id="ifesdjeen" name="Alex Petrov"/>
        <developer id="jaakko" name="Laine Jaakko Olavi"/>
        <developer id="jake" name="T Jake Luciani"/>
        <developer id="jasonbrown" name="Jason Brown"/>
        <developer id="jbellis" name="Jonathan Ellis"/>
        <developer id="jfarrell" name="Jake Farrell"/>
        <developer id="jjirsa" name="Jeff Jirsa"/>
        <developer id="jkni" name="Joel Knighton"/>
        <developer id="jmckenzie" name="Josh McKenzie"/>
        <developer id="johan" name="Johan Oskarsson"/>
        <developer id="junrao" name="Jun Rao"/>
        <developer id="jzhuang" name="Jay Zhuang"/>
        <developer id="kohlisankalp" name="Sankalp Kohli"/>
        <developer id="marcuse" name="Marcus Eriksson"/>
        <developer id="mck" name="Michael Semb Wever"/>
        <developer id="mishail" name="Mikhail Stepura"/>
        <developer id="mshuler" name="Michael Shuler"/>
        <developer id="paulo" name="Paulo Motta"/>
        <developer id="pmalik" name="Prashant Malik"/>
        <developer id="rstupp" name="Robert Stupp"/>
        <developer id="scode" name="Peter Schuller"/>
        <developer id="beobal" name="Sam Tunnicliffe"/>
        <developer id="slebresne" name="Sylvain Lebresne"/>
        <developer id="stefania" name="Stefania Alborghetti"/>
        <developer id="tylerhobbs" name="Tyler Hobbs"/>
        <developer id="vijay" name="Vijay Parthasarathy"/>
        <developer id="xedin" name="Pavel Yaskevich"/>
        <developer id="yukim" name="Yuki Morishita"/>
        <developer id="zznate" name="Nate McCall"/>
      </artifact:pom>

      <!-- each dependency set then defines the subset of the dependencies for that dependency set -->
      <artifact:pom id="build-deps-pom"
                    artifactId="cassandra-build-deps">
        <parent groupId="org.apache.cassandra"
                artifactId="cassandra-parent"
                version="${version}"/>
        <dependency groupId="junit" artifactId="junit"/>
        <dependency groupId="org.apache.rat" artifactId="apache-rat"/>
        <dependency groupId="org.apache.hadoop" artifactId="hadoop-core"/>
      	<dependency groupId="org.apache.hadoop" artifactId="hadoop-minicluster"/>
      	<dependency groupId="com.google.code.findbugs" artifactId="jsr305"/>
        <dependency groupId="org.antlr" artifactId="antlr"/>
        <dependency groupId="com.datastax.cassandra" artifactId="cassandra-driver-core" classifier="shaded"/>
        <dependency groupId="org.eclipse.jdt.core.compiler" artifactId="ecj"/>
        <dependency groupId="org.caffinitas.ohc" artifactId="ohc-core" version="0.4.3" />
        <dependency groupId="org.caffinitas.ohc" artifactId="ohc-core-j8" version="0.4.3" />
        <dependency groupId="org.openjdk.jmh" artifactId="jmh-core"/>
        <dependency groupId="org.openjdk.jmh" artifactId="jmh-generator-annprocess"/>
        <dependency groupId="net.ju-n.compile-command-annotations" artifactId="compile-command-annotations"/>
        <dependency groupId="org.apache.ant" artifactId="ant-junit" version="1.9.4" />
      </artifact:pom>
      <!-- this build-deps-pom-sources "artifact" is the same as build-deps-pom but only with those
           artifacts that have "-source.jar" files -->
      <artifact:pom id="build-deps-pom-sources"
                    artifactId="cassandra-build-deps">
        <parent groupId="org.apache.cassandra"
                artifactId="cassandra-parent"
                version="${version}"/>
        <dependency groupId="junit" artifactId="junit"/>
        <dependency groupId="com.datastax.cassandra" artifactId="cassandra-driver-core" classifier="shaded"/>
        <dependency groupId="org.eclipse.jdt.core.compiler" artifactId="ecj"/>
        <dependency groupId="org.caffinitas.ohc" artifactId="ohc-core"/>
        <dependency groupId="org.openjdk.jmh" artifactId="jmh-core"/>
        <dependency groupId="org.openjdk.jmh" artifactId="jmh-generator-annprocess"/>
        <dependency groupId="net.ju-n.compile-command-annotations" artifactId="compile-command-annotations"/>
        <dependency groupId="org.apache.ant" artifactId="ant-junit" version="1.9.4" />
      </artifact:pom>

      <artifact:pom id="coverage-deps-pom"
                    artifactId="cassandra-coverage-deps">
        <parent groupId="org.apache.cassandra"
                artifactId="cassandra-parent"
                version="${version}"/>
        <dependency groupId="org.jacoco" artifactId="org.jacoco.agent"/>
        <dependency groupId="org.jacoco" artifactId="org.jacoco.ant" />
        <dependency groupId="org.jboss.byteman" artifactId="byteman-install"/>
        <dependency groupId="org.jboss.byteman" artifactId="byteman"/>
        <dependency groupId="org.jboss.byteman" artifactId="byteman-submit"/>
        <dependency groupId="org.jboss.byteman" artifactId="byteman-bmunit"/>
      </artifact:pom>

      <artifact:pom id="test-deps-pom"
                    artifactId="cassandra-test-deps">
        <parent groupId="org.apache.cassandra"
                artifactId="cassandra-parent"
                version="${version}"/>
        <dependency groupId="joda-time" artifactId="joda-time"/>
      </artifact:pom>

      <!-- now the pom's for artifacts being deployed to Maven Central -->

      <artifact:pom id="all-pom"
                    artifactId="cassandra-all"
                    url="https://cassandra.apache.org"
                    name="Apache Cassandra">
        <parent groupId="org.apache.cassandra"
                artifactId="cassandra-parent"
                version="${version}"/>
        <scm connection="${scm.connection}" developerConnection="${scm.developerConnection}" url="${scm.url}"/>
        <dependency groupId="org.xerial.snappy" artifactId="snappy-java"/>
        <dependency groupId="net.jpountz.lz4" artifactId="lz4"/>
        <dependency groupId="com.ning" artifactId="compress-lzf"/>
        <dependency groupId="com.google.guava" artifactId="guava"/>
        <dependency groupId="commons-cli" artifactId="commons-cli"/>
        <dependency groupId="commons-codec" artifactId="commons-codec"/>
        <dependency groupId="org.apache.commons" artifactId="commons-lang3"/>
        <dependency groupId="org.apache.commons" artifactId="commons-math3"/>
        <dependency groupId="com.googlecode.concurrentlinkedhashmap" artifactId="concurrentlinkedhashmap-lru"/>
        <dependency groupId="org.antlr" artifactId="antlr"/>
        <dependency groupId="org.antlr" artifactId="antlr-runtime"/>
        <dependency groupId="org.slf4j" artifactId="slf4j-api"/>
        <dependency groupId="org.slf4j" artifactId="log4j-over-slf4j"/>
        <dependency groupId="org.slf4j" artifactId="jcl-over-slf4j"/>
        <dependency groupId="org.codehaus.jackson" artifactId="jackson-core-asl"/>
        <dependency groupId="org.codehaus.jackson" artifactId="jackson-mapper-asl"/>
        <dependency groupId="com.googlecode.json-simple" artifactId="json-simple"/>
        <dependency groupId="com.boundary" artifactId="high-scale-lib"/>
        <dependency groupId="org.yaml" artifactId="snakeyaml"/>
        <dependency groupId="org.mindrot" artifactId="jbcrypt"/>
        <dependency groupId="io.airlift" artifactId="airline"/>
        <dependency groupId="io.dropwizard.metrics" artifactId="metrics-core"/>
        <dependency groupId="io.dropwizard.metrics" artifactId="metrics-jvm"/>
        <dependency groupId="com.addthis.metrics" artifactId="reporter-config3"/>
        <dependency groupId="com.thinkaurelius.thrift" artifactId="thrift-server"/>
        <dependency groupId="com.clearspring.analytics" artifactId="stream"/>

        <dependency groupId="ch.qos.logback" artifactId="logback-core"/>
        <dependency groupId="ch.qos.logback" artifactId="logback-classic"/>

        <dependency groupId="org.apache.thrift" artifactId="libthrift"/>
        <dependency groupId="org.apache.cassandra" artifactId="cassandra-thrift"/>

        <!-- don't need hadoop classes to run, but if you use the hadoop stuff -->
        <dependency groupId="org.apache.hadoop" artifactId="hadoop-core" optional="true"/>
        <dependency groupId="org.apache.hadoop" artifactId="hadoop-minicluster" optional="true"/>

        <!-- don't need the Java Driver to run, but if you use the hadoop stuff or UDFs -->
        <dependency groupId="com.datastax.cassandra" artifactId="cassandra-driver-core" classifier="shaded" optional="true"/>

        <!-- don't need jna to run, but nice to have -->
        <dependency groupId="net.java.dev.jna" artifactId="jna"/>

        <!-- don't need jamm unless running a server in which case it needs to be a -javagent to be used anyway -->
        <dependency groupId="com.github.jbellis" artifactId="jamm"/>

        <dependency groupId="io.netty" artifactId="netty-all"/>
        <dependency groupId="joda-time" artifactId="joda-time"/>
        <dependency groupId="org.fusesource" artifactId="sigar"/>
        <dependency groupId="org.eclipse.jdt.core.compiler" artifactId="ecj"/>
        <dependency groupId="org.caffinitas.ohc" artifactId="ohc-core"/>
        <dependency groupId="org.caffinitas.ohc" artifactId="ohc-core-j8"/>
        <dependency groupId="org.ow2.asm" artifactId="asm"/>
      </artifact:pom>
      <artifact:pom id="thrift-pom"
                    artifactId="cassandra-thrift"
                    url="https://cassandra.apache.org"
                    name="Apache Cassandra">
        <parent groupId="org.apache.cassandra"
                artifactId="cassandra-parent"
                version="${version}"/>
        <scm connection="${scm.connection}" developerConnection="${scm.developerConnection}" url="${scm.url}"/>
        <dependency groupId="org.apache.commons" artifactId="commons-lang3"/>
        <dependency groupId="org.slf4j" artifactId="slf4j-api"/>
        <dependency groupId="org.slf4j" artifactId="log4j-over-slf4j"/>
        <dependency groupId="org.slf4j" artifactId="jcl-over-slf4j"/>
        <dependency groupId="org.apache.thrift" artifactId="libthrift"/>
      </artifact:pom>
      <artifact:pom id="clientutil-pom"
                    artifactId="cassandra-clientutil"
                    url="https://cassandra.apache.org"
                    name="Apache Cassandra">
        <parent groupId="org.apache.cassandra"
                artifactId="cassandra-parent"
                version="${version}"/>
        <scm connection="${scm.connection}" developerConnection="${scm.developerConnection}" url="${scm.url}"/>
  <dependency groupId="com.google.guava" artifactId="guava"/>
      </artifact:pom>

      <artifact:pom id="dist-pom"
                    artifactId="apache-cassandra"
                    packaging="pom"
                    url="https://cassandra.apache.org"
                    name="Apache Cassandra">
        <parent groupId="org.apache.cassandra"
                artifactId="cassandra-parent"
                version="${version}"/>
        <scm connection="${scm.connection}" developerConnection="${scm.developerConnection}" url="${scm.url}"/>
      </artifact:pom>
    </target>

    <target name="maven-ant-tasks-retrieve-build" depends="maven-declare-dependencies" unless="without.maven">
      <!-- retrieve artifacts -->
      <artifact:dependencies pomRefId="build-deps-pom"
                             filesetId="build-dependency-jars"
                             cacheDependencyRefs="true"
                             dependencyRefsBuildFile="${build.dir}/build-dependencies.xml">
          <remoteRepository refid="central"/>
          <remoteRepository refid="apache"/>
      </artifact:dependencies>
      <!-- retrieve -source.jar artifacts using the reference-pom with the artifacts that have these -->
      <artifact:dependencies pomRefId="build-deps-pom-sources"
                             sourcesFilesetId="build-dependency-sources"
                             cacheDependencyRefs="true"
                             dependencyRefsBuildFile="${build.dir}/build-dependencies-sources.xml">
          <remoteRepository refid="central"/>
          <remoteRepository refid="apache"/>
      </artifact:dependencies>
      <copy todir="${build.dir.lib}/jars">
          <fileset refid="build-dependency-jars"/>
          <mapper type="flatten"/>
      </copy>
      <copy todir="${build.dir.lib}/sources">
          <fileset refid="build-dependency-sources"/>
          <mapper type="flatten"/>
      </copy>
      <!-- code coverage tools -->
      <artifact:dependencies pomRefId="coverage-deps-pom"
                             filesetId="coverage-dependency-jars">
          <remoteRepository refid="central"/>
      </artifact:dependencies>
      <copy todir="${build.dir.lib}/jars">
          <fileset refid="coverage-dependency-jars"/>
          <mapper type="flatten"/>
      </copy>
      <!-- jacoco agent jar comes wrapped in a jar -->
      <unzip src="${build.dir.lib}/jars/org.jacoco.agent-${jacoco.version}.jar" dest="${build.dir.lib}/jars">
        <patternset>
            <include name="*.jar"/>
        </patternset>
        <mapper type="flatten"/>
      </unzip>
    </target>

    <target name="maven-ant-tasks-retrieve-test" depends="maven-ant-tasks-init">
      <artifact:dependencies pomRefId="test-deps-pom"
                             filesetId="test-dependency-jars"
                             sourcesFilesetId="test-dependency-sources"
                             cacheDependencyRefs="true"
                             dependencyRefsBuildFile="${build.dir}/test-dependencies.xml">
        <remoteRepository refid="apache"/>
        <remoteRepository refid="central"/>
      </artifact:dependencies>
      <copy todir="${test.lib}/jars">
        <fileset refid="test-dependency-jars"/>
        <mapper type="flatten"/>
      </copy>
      <copy todir="${test.lib}/sources">
        <fileset refid="test-dependency-sources"/>
        <mapper type="flatten"/>
      </copy>
    </target>

    <!--
       Generate thrift code.  We have targets to build java because
       Cassandra depends on it, and python because that is what the system
       tests run.
    -->
    <target name="check-gen-thrift-java">
      <uptodate property="thriftUpToDate" srcfile="${interface.dir}/cassandra.thrift"
            targetfile="${interface.thrift.gen-java}/org/apache/cassandra/thrift/Cassandra.java" />
    </target>
    <target name="gen-thrift-java" unless="thriftUpToDate" depends="check-gen-thrift-java"
            description="Generate Thrift Java artifacts">
      <echo>Generating Thrift Java code from ${basedir}/interface/cassandra.thrift...</echo>
      <exec executable="thrift" dir="${basedir}/interface" failonerror="true">
        <arg line="--gen java:hashcode" />
        <arg line="-o ${interface.thrift.dir}" />
        <arg line="cassandra.thrift" />
      </exec>
      <antcall target="write-java-license-headers" />
    </target>

    <target name="_write-java-license-headers" depends="rat-init">
      <java classname="org.apache.rat.Report" fork="true"
            output="${build.dir}/rat-report.log">
        <classpath refid="rat.classpath" />
        <arg value="-a" />
        <arg value="--force" />
        <arg value="interface/thrift" />
      </java>
    </target>

    <target name="write-java-license-headers" unless="without.rat" description="Add missing java license headers">
      <antcall target="_write-java-license-headers" />
    </target>

    <target name="gen-thrift-py" description="Generate Thrift Python artifacts">
      <echo>Generating Thrift Python code from ${basedir}/interface/cassandra.thrift...</echo>
      <exec executable="thrift" dir="${basedir}/interface" failonerror="true">
        <arg line="--gen py" />
        <arg line="-o ${interface.thrift.dir}" />
        <arg line="cassandra.thrift" />
      </exec>
      <exec executable="thrift" dir="${basedir}/interface" failonerror="true">
        <arg line="--gen py:twisted" />
        <arg line="-o ${interface.thrift.dir}" />
        <arg line="cassandra.thrift" />
      </exec>
    </target>

    <!-- create properties file with C version -->
    <target name="createVersionPropFile">
      <taskdef name="propertyfile" classname="org.apache.tools.ant.taskdefs.optional.PropertyFile"/>
      <mkdir dir="${version.properties.dir}"/>
      <propertyfile file="${version.properties.dir}/version.properties">
        <entry key="CassandraVersion" value="${version}"/>
      </propertyfile>
    </target>

    <target name="test-run" depends="build"
            description="Run in test mode.  Not for production use!">
      <java classname="org.apache.cassandra.service.CassandraDaemon" fork="true">
        <classpath>
          <path refid="cassandra.classpath"/>
          <pathelement location="${test.conf}"/>
        </classpath>
        <jvmarg value="-Dstorage-config=${test.conf}"/>
        <jvmarg value="-javaagent:${basedir}/lib/jamm-0.3.0.jar" />
        <jvmarg value="-ea"/>
      </java>
    </target>

    <!--
        The build target builds all the .class files
    -->
    <target name="build"
        depends="maven-ant-tasks-retrieve-build,build-project" description="Compile Cassandra classes"/>
    <target name="codecoverage" depends="jacoco-run,jacoco-report" description="Create code coverage report"/>

    <target depends="init,gen-cql3-grammar,generate-cql-html"
            name="build-project">
        <echo message="${ant.project.name}: ${ant.file}"/>
        <!-- Order matters! -->
        <javac fork="true"
               debug="true" debuglevel="${debuglevel}" encoding="utf-8"
               destdir="${build.classes.thrift}" includeantruntime="false" source="${source.version}" target="${target.version}"
               memorymaximumsize="512M">
            <src path="${interface.thrift.dir}/gen-java"/>
            <classpath refid="cassandra.classpath"/>
        </javac>
        <javac fork="true"
               debug="true" debuglevel="${debuglevel}" encoding="utf-8"
               destdir="${build.classes.main}" includeantruntime="false" source="${source.version}" target="${target.version}"
               memorymaximumsize="512M">
            <src path="${build.src.java}"/>
            <src path="${build.src.gen-java}"/>
            <compilerarg value="-XDignore.symbol.file"/>
            <compilerarg value="-Xbootclasspath/p:${build.src.jdkoverride}"/>
            <classpath refid="cassandra.classpath"/>
        </javac>
        <antcall target="createVersionPropFile"/>
        <copy todir="${build.classes.main}">
            <fileset dir="${build.src.resources}" />
        </copy>
	<copy todir="${basedir}/conf" file="${build.classes.main}/META-INF/hotspot_compiler"/>
    </target>

    <!-- Stress build file -->
    <property name="stress.build.src" value="${basedir}/tools/stress/src" />
    <property name="stress.build.classes" value="${build.classes}/stress" />
	<property name="stress.manifest" value="${stress.build.classes}/MANIFEST.MF" />
    <path id="cassandra.classes">
        <pathelement location="${basedir}/build/classes/main" />
        <pathelement location="${basedir}/build/classes/thrift" />
    </path>
    <target name="stress-build" depends="build" description="build stress tool">
    	<mkdir dir="${stress.build.classes}" />
        <javac debug="true" debuglevel="${debuglevel}" encoding="utf-8" destdir="${stress.build.classes}" includeantruntime="true" source="${source.version}" target="${target.version}">
            <src path="${stress.build.src}" />
            <classpath>
                <path refid="cassandra.classes" />
                <path>
                    <fileset dir="${build.lib}">
                        <include name="**/*.jar" />
                    </fileset>
                </path>
            </classpath>
        </javac>
    </target>

	<target name="_write-poms" depends="maven-declare-dependencies">
	    <artifact:writepom pomRefId="parent-pom" file="${build.dir}/${final.name}-parent.pom"/>
	    <artifact:writepom pomRefId="thrift-pom"
	                       file="${build.dir}/${ant.project.name}-thrift-${version}.pom"/>
	    <artifact:writepom pomRefId="all-pom" file="${build.dir}/${final.name}.pom"/>
	    <artifact:writepom pomRefId="clientutil-pom"
	    	               file="${build.dir}/${ant.project.name}-clientutil-${version}.pom"/>
	</target>

	<target name="write-poms" unless="without.maven">
	    <antcall target="_write-poms" />
	</target>

    <!--
        The jar target makes cassandra.jar output.
    -->
    <target name="jar"
            depends="build, build-test, stress-build, write-poms"
            description="Assemble Cassandra JAR files">
      <mkdir dir="${build.classes.main}/META-INF" />
      <mkdir dir="${build.classes.thrift}/META-INF" />
      <copy file="LICENSE.txt"
            tofile="${build.classes.main}/META-INF/LICENSE.txt"/>
      <copy file="LICENSE.txt"
            tofile="${build.classes.thrift}/META-INF/LICENSE.txt"/>
      <copy file="NOTICE.txt"
            tofile="${build.classes.main}/META-INF/NOTICE.txt"/>
      <copy file="NOTICE.txt"
            tofile="${build.classes.thrift}/META-INF/NOTICE.txt"/>

      <!-- Thrift Jar -->
      <jar jarfile="${build.dir}/${ant.project.name}-thrift-${version}.jar"
           basedir="${build.classes.thrift}">
        <fileset dir="${build.classes.main}">
          <include name="org/apache/cassandra/thrift/ITransportFactory*.class" />
          <include name="org/apache/cassandra/thrift/TFramedTransportFactory*.class" />
        </fileset>
        <manifest>
          <attribute name="Implementation-Title" value="Cassandra"/>
          <attribute name="Implementation-Version" value="${version}"/>
          <attribute name="Implementation-Vendor" value="Apache"/>
        </manifest>
      </jar>

      <!-- Main Jar -->
      <jar jarfile="${build.dir}/${final.name}.jar">
        <fileset dir="${build.classes.main}">
          <exclude name="org/apache/cassandra/thrift/ITransportFactory*.class" />
          <exclude name="org/apache/cassandra/thrift/TFramedTransportFactory*.class" />
        </fileset>
        <manifest>
        <!-- <section name="org/apache/cassandra/infrastructure"> -->
          <attribute name="Implementation-Title" value="Cassandra"/>
          <attribute name="Implementation-Version" value="${version}"/>
          <attribute name="Implementation-Vendor" value="Apache"/>
          <attribute name="Premain-Class"
                     value="org.apache.cassandra.infrastructure.continuations.CAgent"/>
          <attribute name="Class-Path"
                     value="${ant.project.name}-clientutil-${version}.jar ${ant.project.name}-thrift-${version}.jar" />
        <!-- </section> -->
        </manifest>
      </jar>

      <!-- Test Jar -->
      <jar jarfile="${build.dir}/${ant.project.name}-test-${version}.jar">
        <fileset dir="${test.classes}"/>
        <manifest>
          <attribute name="Implementation-Title" value="Cassandra"/>
          <attribute name="Implementation-Version" value="${version}"/>
          <attribute name="Implementation-Vendor" value="Apache"/>
        </manifest>
      </jar>

      <!-- Clientutil Jar -->
      <!-- TODO: write maven pom here -->
      <jar jarfile="${build.dir}/${ant.project.name}-clientutil-${version}.jar">
        <fileset dir="${build.classes.main}">
          <include name="org/apache/cassandra/serializers/*" />
          <include name="org/apache/cassandra/utils/ByteBufferUtil*.class" />
          <include name="org/apache/cassandra/utils/Hex.class" />
          <include name="org/apache/cassandra/utils/UUIDGen*.class" />
          <include name="org/apache/cassandra/utils/FBUtilities*.class" />
          <include name="org/apache/cassandra/exceptions/*.class" />
          <include name="org/apache/cassandra/utils/CloseableIterator.class" />
          <include name="org/apache/cassandra/io/util/*.class" />
          <include name="org/apache/cassandra/utils/SigarLibrary.class" />
        </fileset>
        <manifest>
          <attribute name="Implementation-Title" value="Cassandra"/>
          <attribute name="Implementation-Version" value="${version}"/>
          <attribute name="Implementation-Vendor" value="Apache"/>
        </manifest>
      </jar>

      <!-- Stress jar -->
      <manifest file="${stress.manifest}">
        <attribute name="Built-By" value="Pavel Yaskevich"/>
        <attribute name="Main-Class" value="org.apache.cassandra.stress.Stress"/>
      </manifest>
      <mkdir dir="${stress.build.classes}/META-INF" />
      <mkdir dir="${build.dir}/tools/lib/" />
      <jar destfile="${build.dir}/tools/lib/stress.jar" manifest="${stress.manifest}">
        <fileset dir="${stress.build.classes}"/>
      </jar>
    </target>

    <!--
        The javadoc-jar target makes cassandra-javadoc.jar output required for publishing to Maven central repository.
    -->
    <target name="javadoc-jar" description="Assemble Cassandra JavaDoc JAR file">
      <mkdir dir="${javadoc.jars.dir}"/>
      <create-javadoc destdir="${javadoc.jars.dir}/thrift">
        <filesets>
          <fileset dir="${interface.thrift.dir}/gen-java" defaultexcludes="yes">
            <include name="org/apache/**/*.java"/>
          </fileset>
        </filesets>
      </create-javadoc>
      <jar jarfile="${build.dir}/${ant.project.name}-thrift-${version}-javadoc.jar"
           basedir="${javadoc.jars.dir}/thrift"/>

      <create-javadoc destdir="${javadoc.jars.dir}/main">
        <filesets>
          <fileset dir="${build.src.java}" defaultexcludes="yes">
            <include name="org/apache/**/*.java"/>
          </fileset>
          <fileset dir="${build.src.gen-java}" defaultexcludes="yes">
            <include name="org/apache/**/*.java"/>
          </fileset>
        </filesets>
      </create-javadoc>
      <jar jarfile="${build.dir}/${final.name}-javadoc.jar"
           basedir="${javadoc.jars.dir}/main"/>

      <create-javadoc destdir="${javadoc.jars.dir}/clientutil">
        <filesets>
          <fileset dir="${build.src.java}" defaultexcludes="yes">
            <include name="org/apache/cassandra/serializers/*" />
            <include name="org/apache/cassandra/utils/ByteBufferUtil*.java" />
            <include name="org/apache/cassandra/utils/Hex.java" />
            <include name="org/apache/cassandra/utils/UUIDGen*.java" />
          </fileset>
        </filesets>
      </create-javadoc>
      <jar jarfile="${build.dir}/${ant.project.name}-clientutil-${version}-javadoc.jar"
           basedir="${javadoc.jars.dir}/clientutil"/>
      <!-- javadoc task always rebuilds so might as well remove the generated docs to prevent
           being pulled into the distribution by accident -->
      <delete quiet="true" dir="${javadoc.jars.dir}"/>
    </target>

    <!--
        The sources-jar target makes cassandra-sources.jar output required for publishing to Maven central repository.
    -->
    <target name="sources-jar" depends="init" description="Assemble Cassandra Sources JAR file">
      <jar jarfile="${build.dir}/${ant.project.name}-thrift-${version}-sources.jar">
        <fileset dir="${interface.thrift.dir}/gen-java" defaultexcludes="yes">
          <include name="org/apache/**/*.java"/>
        </fileset>
      </jar>
      <jar jarfile="${build.dir}/${final.name}-sources.jar">
        <fileset dir="${build.src.java}" defaultexcludes="yes">
          <include name="org/apache/**/*.java"/>
        </fileset>
        <fileset dir="${build.src.gen-java}" defaultexcludes="yes">
          <include name="org/apache/**/*.java"/>
        </fileset>
      </jar>
      <jar jarfile="${build.dir}/${ant.project.name}-clientutil-${version}-sources.jar">
        <fileset dir="${build.src.java}" defaultexcludes="yes">
          <include name="org/apache/cassandra/serializers/*" />
          <include name="org/apache/cassandra/utils/ByteBufferUtil*.java" />
          <include name="org/apache/cassandra/utils/Hex.java" />
          <include name="org/apache/cassandra/utils/UUIDGen*.java" />
        </fileset>
      </jar>
    </target>

    <!-- creates release tarballs -->
    <target name="artifacts" depends="jar,javadoc"
            description="Create Cassandra release artifacts">
      <mkdir dir="${dist.dir}"/>
      <!-- fix the control linefeed so that builds on windows works on linux -->
      <fixcrlf srcdir="bin" includes="**/*" excludes="**/*.bat, **/*.ps1" eol="lf" eof="remove" />
      <fixcrlf srcdir="conf" includes="**/*" excludes="**/*.bat, **/*.ps1" eol="lf" eof="remove" />
      <fixcrlf srcdir="tools/bin" includes="**/*" excludes="**/*.bat, **/*.ps1" eol="lf" eof="remove" />
      <copy todir="${dist.dir}/lib">
        <fileset dir="${build.lib}"/>
        <fileset dir="${build.dir}">
          <include name="${final.name}.jar" />
          <include name="${ant.project.name}-thrift-${version}.jar" />
          <include name="${ant.project.name}-clientutil-${version}.jar" />
        </fileset>
      </copy>
      <copy todir="${dist.dir}/javadoc">
        <fileset dir="${javadoc.dir}"/>
      </copy>
      <copy todir="${dist.dir}/doc">
        <fileset dir="doc">
          <exclude name="cql3/CQL.textile"/>
        </fileset>
      </copy>
      <copy todir="${dist.dir}/bin">
        <fileset dir="bin"/>
      </copy>
      <copy todir="${dist.dir}/conf">
        <fileset dir="conf"/>
      </copy>
      <copy todir="${dist.dir}/interface">
        <fileset dir="interface">
          <include name="**/*.thrift" />
        </fileset>
      </copy>
      <copy todir="${dist.dir}/pylib">
        <fileset dir="pylib">
          <include name="**" />
          <exclude name="**/*.pyc" />
        </fileset>
      </copy>
      <copy todir="${dist.dir}/">
        <fileset dir="${basedir}">
          <include name="*.txt" />
        </fileset>
      </copy>
      <copy todir="${dist.dir}/tools/bin">
        <fileset dir="${basedir}/tools/bin"/>
      </copy>
      <copy todir="${dist.dir}/tools/">
        <fileset dir="${basedir}/tools/">
            <include name="*.yaml"/>
	</fileset>
      </copy>
      <copy todir="${dist.dir}/tools/lib">
        <fileset dir="${build.dir}/tools/lib/">
            <include name="*.jar" />
        </fileset>
      </copy>
      <artifact:writepom pomRefId="dist-pom"
            file="${build.dir}/${final.name}-dist.pom"/>
      <tar compression="gzip" longfile="gnu"
        destfile="${build.dir}/${final.name}-bin.tar.gz">

        <!-- Everything but bin/ (default mode) -->
        <tarfileset dir="${dist.dir}" prefix="${final.name}">
          <include name="**"/>
          <exclude name="bin/*" />
        </tarfileset>
        <!-- Shell includes in bin/ (default mode) -->
        <tarfileset dir="${dist.dir}" prefix="${final.name}">
          <include name="bin/*.in.sh" />
        </tarfileset>
        <!-- Executable scripts in bin/ -->
        <tarfileset dir="${dist.dir}" prefix="${final.name}" mode="755">
          <include name="bin/*"/>
          <include name="tools/bin/*"/>
          <not>
                <filename name="bin/*.in.sh" />
          </not>
        </tarfileset>
      </tar>

      <tar compression="gzip" longfile="gnu"
           destfile="${build.dir}/${final.name}-src.tar.gz">

        <tarfileset dir="${basedir}"
                    prefix="${final.name}-src">
          <include name="**"/>
          <exclude name="build/**" />
          <exclude name="src/gen-java/**" />
          <exclude name=".git/**" />
          <exclude name="bin/*" /> <!-- handled separately below -->
          <!-- exclude Eclipse files -->
          <exclude name=".project" />
          <exclude name=".classpath" />
          <exclude name=".settings/**" />
          <exclude name=".externalToolBuilders/**" />
        </tarfileset>

        <!-- Shell includes and batch files in bin/ -->
        <tarfileset dir="${basedir}" prefix="${final.name}-src">
          <include name="bin/*.in.sh" />
          <include name="bin/*.bat" />
        </tarfileset>
        <!-- Everything else (assumed to be scripts), is executable -->
        <tarfileset dir="${basedir}" prefix="${final.name}-src" mode="755">
          <include name="bin/*"/>
          <exclude name="bin/*.in.sh" />
          <exclude name="bin/*.bat" />
        </tarfileset>
      </tar>
    </target>

    <target name="release" depends="eclipse-warnings,artifacts,rat-init"
            description="Create and QC release artifacts">
      <checksum forceOverwrite="yes" todir="${build.dir}" fileext=".sha256"
                algorithm="SHA-256">
        <fileset dir="${build.dir}">
          <include name="*.tar.gz" />
        </fileset>
      </checksum>
      <checksum forceOverwrite="yes" todir="${build.dir}" fileext=".sha512"
                algorithm="SHA-512">
        <fileset dir="${build.dir}">
          <include name="*.tar.gz" />
        </fileset>
      </checksum>

      <rat:report xmlns:rat="antlib:org.apache.rat.anttasks"
                  reportFile="${build.dir}/${final.name}-bin.rat.txt">
        <tarfileset>
          <gzipresource>
            <file file="${build.dir}/${final.name}-bin.tar.gz" />
          </gzipresource>
        </tarfileset>
      </rat:report>

      <rat:report xmlns:rat="antlib:org.apache.rat.anttasks"
                  reportFile="${build.dir}/${final.name}-src.rat.txt">
        <tarfileset>
          <gzipresource>
            <file file="${build.dir}/${final.name}-src.tar.gz" />
          </gzipresource>
        </tarfileset>
      </rat:report>
    </target>

  <target name="build-test" depends="build" description="Compile test classes">
    <javac
     debug="true"
     debuglevel="${debuglevel}"
     destdir="${test.classes}"
     includeantruntime="true"
     source="${source.version}"
     target="${target.version}"
     encoding="utf-8">
     <classpath>
        <path refid="cassandra.classpath"/>
     </classpath>
     <compilerarg value="-XDignore.symbol.file"/>
     <src path="${test.unit.src}"/>
     <src path="${test.long.src}"/>
     <src path="${test.burn.src}"/>
     <src path="${test.microbench.src}"/>
     <src path="${test.distributed.src}"/>
    </javac>

    <!-- Non-java resources needed by the test suite -->
    <copy todir="${test.classes}">
      <fileset dir="${test.resources}"/>
    </copy>
  </target>

  <!-- Defines how to run a set of tests. If you change the defaults for attributes
       you should also update them in testmacro.,
       The two are split because the helper doesn't generate
       a junit report or fail on errors, since this is called in parallel to run tests
       when we choose to run tests in parallel -->
  <macrodef name="testmacrohelper">
    <attribute name="inputdir" />
    <attribute name="timeout" default="${test.timeout}" />
    <attribute name="forkmode" default="perTest"/>
    <element name="optjvmargs" implicit="true" optional="true" />
    <attribute name="filter" default="**/${test.name}.java"/>
    <attribute name="exclude" default="" />
    <attribute name="filelist" default="" />
    <attribute name="poffset" default="0"/>
    <attribute name="testtag" default=""/>
    <attribute name="usejacoco" default="no"/>
    <attribute name="showoutput" default="false"/>

    <sequential>
      <condition property="additionalagent"
                 value="-javaagent:${build.dir.lib}/jars/jacocoagent.jar=destfile=${jacoco.partialexecfile}"
                 else="">
        <istrue value="${usejacoco}"/>
      </condition>
      <!-- use https://github.com/krummas/jstackjunit to get thread dumps when unit tests time out -->
      <taskdef name="junit-timeout" classname="org.krummas.junit.JStackJUnitTask" classpath="lib/jstackjunit-0.0.1.jar"/>
      <mkdir dir="${build.test.dir}/cassandra"/>
      <mkdir dir="${build.test.dir}/output"/>
      <mkdir dir="${build.test.dir}/output/@{testtag}"/>
      <junit-timeout fork="on" forkmode="@{forkmode}" failureproperty="testfailed" maxmemory="1024m" timeout="@{timeout}" showoutput="@{showoutput}">
        <formatter classname="org.apache.cassandra.CassandraXMLJUnitResultFormatter" extension=".xml" usefile="true"/>
        <formatter classname="org.apache.cassandra.CassandraBriefJUnitResultFormatter" usefile="false"/>
        <jvmarg value="-Dstorage-config=${test.conf}"/>
        <jvmarg value="-Djava.awt.headless=true"/>
        <!-- Cassandra 3.0+ needs <jvmarg line="... ${additionalagent}" /> here! (not value=) -->
        <jvmarg line="-javaagent:${basedir}/lib/jamm-0.3.0.jar ${additionalagent}" />
        <jvmarg value="-ea"/>
        <jvmarg value="-Dcassandra.debugrefcount=true"/>
        <jvmarg value="-Xss256k"/>
        <!-- When we do classloader manipulation SoftReferences can cause memory leaks
             that can OOM our test runs. The next two settings informs our GC
             algorithm to limit the metaspace size and clean up SoftReferences
             more aggressively rather than waiting. See CASSANDRA-14922 for more details.
        -->
        <jvmarg value="-XX:MaxMetaspaceSize=256M" />
        <jvmarg value="-XX:SoftRefLRUPolicyMSPerMB=0" />
        <jvmarg value="-Dcassandra.memtable_row_overhead_computation_step=100"/>
        <jvmarg value="-Dcassandra.test.use_prepared=${cassandra.test.use_prepared}"/>
        <jvmarg value="-Dcassandra.test.offsetseed=@{poffset}"/>
        <jvmarg value="-Dcassandra.test.sstableformatdevelopment=true"/>
        <!-- The first time SecureRandom initializes can be slow if it blocks on /dev/random -->
        <jvmarg value="-Djava.security.egd=file:/dev/urandom" />
        <jvmarg value="-Dcassandra.testtag=@{testtag}"/>
        <jvmarg value="-Dcassandra.keepBriefBrief=${cassandra.keepBriefBrief}" />
        <jvmarg value="-Dcassandra.strict.runtime.checks=true" />
	<optjvmargs/>
        <classpath>
          <pathelement path="${java.class.path}"/>
          <path refid="cassandra.classpath" />
          <pathelement location="${test.classes}"/>
          <pathelement location="${test.conf}"/>
          <fileset dir="${test.lib}">
            <include name="**/*.jar" />
          </fileset>
        </classpath>
        <batchtest todir="${build.test.dir}/output/@{testtag}">
            <fileset dir="@{inputdir}" includes="@{filter}" excludes="@{exclude}"/>
            <filelist dir="@{inputdir}" files="@{filelist}"/>
        </batchtest>
      </junit-timeout>
      <delete quiet="true" failonerror="false" dir="${build.test.dir}/cassandra/commitlog:@{poffset}"/>
      <delete quiet="true" failonerror="false" dir="${build.test.dir}/cassandra/data:@{poffset}"/>
      <delete quiet="true" failonerror="false" dir="${build.test.dir}/cassandra/saved_caches:@{poffset}"/>
    </sequential>
  </macrodef>

  <!--
    This test target is a bit different.  It's purpose is to exercise the
    clientutil jar in order to expose any new dependencies.  For that
    reason we use the classes from the jar, and a carefully constructed
    classpath which only contains what we expect users to need.
  -->
  <target name="test-clientutil-jar" depends="build-test,jar" description="Test clientutil jar">
    <mkdir dir="${build.test.dir}/output"/>
    <junit fork="on" forkmode="perTest" failureproperty="testfailed" maxmemory="1024m" timeout="${test.timeout}">
      <!-- Note that the test pass without that next line, but it prints an ugly error message -->
      <jvmarg value="-Djava.library.path=${build.lib}/sigar-bin"/>
      <test name="org.apache.cassandra.serializers.ClientUtilsTest" todir="${build.test.dir}/output"/>
      <formatter type="brief" usefile="false" />
      <formatter type="xml" usefile="true"/>
      <classpath>
        <pathelement location="${test.classes}" />
        <pathelement location="${build.dir}/${ant.project.name}-clientutil-${version}.jar" />
        <pathelement location="${build.dir}/${ant.project.name}-thrift-${version}.jar" />
        <pathelement location="${build.lib}/libthrift-0.9.0.jar" />
        <pathelement location="${build.lib}/slf4j-api-1.7.7.jar" />
        <pathelement location="${build.lib}/log4j-over-slf4j.jar" />
        <pathelement location="${build.lib}/logback-core-1.1.3.jar" />
        <pathelement location="${build.lib}/logback-classic-1.1.3.jar" />
        <pathelement location="${build.lib}/jackson-core-asl-1.9.2.jar" />
        <pathelement location="${build.lib}/jackson-mapper-asl-1.9.2.jar" />
        <pathelement location="${build.lib}/sigar-1.6.4.jar" />
        <fileset dir="${build.dir.lib}">
          <include name="**/junit*.jar" />
        </fileset>
      </classpath>
    </junit>
      <fail message="Clientutil test(s) failed.">
          <condition>
              <and>
                  <isset property="testfailed"/>
                  <not>
                      <isset property="ant.test.failure.ignore"/>
                  </not>
              </and>
          </condition>
      </fail>
  </target>

  <target name="testold" depends="build-test" description="Execute unit tests">
    <testmacro inputdir="${test.unit.src}" timeout="${test.timeout}">
      <jvmarg value="-Dlegacy-sstable-root=${test.data}/legacy-sstables"/>
      <jvmarg value="-Dinvalid-legacy-sstable-root=${test.data}/invalid-legacy-sstables"/>
      <jvmarg value="-Dmigration-sstable-root=${test.data}/migration-sstables"/>
      <jvmarg value="-Dcassandra.ring_delay_ms=1000"/>
      <jvmarg value="-Dcassandra.tolerate_sstable_size=true"/>
      <jvmarg value="-Djava.io.tmpdir=${tmp.dir}"/>
      <jvmarg value="-Dcassandra.skip_sync=true" />
    </testmacro>
    <fileset dir="${test.unit.src}" />
  </target>

  <!-- Will not generate a junit report or fail on error since it is called in parallel for test-compression
       That is taken care of by testparallel -->
  <macrodef name="testlist">
    <attribute name="test.file.list"/>
    <attribute name="testlist.offset"/>
    <sequential>
      <testmacrohelper inputdir="${test.dir}/${test.classlistprefix}" filelist="@{test.file.list}" poffset="@{testlist.offset}" exclude="**/*.java" timeout="${test.timeout}">
        <jvmarg value="-Dlegacy-sstable-root=${test.data}/legacy-sstables"/>
        <jvmarg value="-Dinvalid-legacy-sstable-root=${test.data}/invalid-legacy-sstables"/>
        <jvmarg value="-Dmigration-sstable-root=${test.data}/migration-sstables"/>
        <jvmarg value="-Dcassandra.ring_delay_ms=1000"/>
        <jvmarg value="-Dcassandra.tolerate_sstable_size=true"/>
        <jvmarg value="-Dcassandra.config.loader=org.apache.cassandra.OffsetAwareConfigurationLoader"/>
        <jvmarg value="-Dcassandra.skip_sync=true" />
      </testmacrohelper>
    </sequential>
  </macrodef>

  <!-- Will not generate a junit report or fail on error since it is called in parallel for test-compression
       That is taken care of by testparallel -->
  <macrodef name="testlist-compression">
    <attribute name="test.file.list" />
    <attribute name="testlist.offset" />
    <sequential>
      <property name="compressed_yaml" value="${build.test.dir}/cassandra.compressed.yaml"/>
      <concat destfile="${compressed_yaml}">
          <fileset file="${test.conf}/cassandra.yaml"/>
          <fileset file="${test.conf}/commitlog_compression.yaml"/>
      </concat>
      <testmacrohelper inputdir="${test.unit.src}" filelist="@{test.file.list}" poffset="@{testlist.offset}"
                       exclude="**/*.java" timeout="${test.timeout}" testtag="compression">
        <jvmarg value="-Dlegacy-sstable-root=${test.data}/legacy-sstables"/>
        <jvmarg value="-Dinvalid-legacy-sstable-root=${test.data}/invalid-legacy-sstables"/>
        <jvmarg value="-Dmigration-sstable-root=${test.data}/migration-sstables"/>
        <jvmarg value="-Dcassandra.test.compression=true"/>
        <jvmarg value="-Dcassandra.ring_delay_ms=1000"/>
        <jvmarg value="-Dcassandra.tolerate_sstable_size=true"/>
        <jvmarg value="-Dcassandra.config=file:///${compressed_yaml}"/>
        <jvmarg value="-Dcassandra.skip_sync=true" />
        <jvmarg value="-Dcassandra.config.loader=org.apache.cassandra.OffsetAwareConfigurationLoader"/>
      </testmacrohelper>
    </sequential>
  </macrodef>

  <!--
    Run named ant task with jacoco, such as "ant jacoco-run -Dtaskname=test"
    the target run must enable the jacoco agent if usejacoco is 'yes' -->
  <target name="jacoco-run" description="run named task with jacoco instrumentation">
    <condition property="runtask" value="${taskname}" else="test">
      <isset property="taskname"/>
    </condition>
    <antcall target="${runtask}">
      <param name="usejacoco" value="yes"/>
    </antcall>
  </target>

  <!-- Use this with an FQDN for test class, and a csv list of methods like this:
    ant testsome -Dtest.name=org.apache.cassandra.service.StorageServiceServerTest -Dtest.methods=testRegularMode,testGetAllRangesEmpty
  -->
  <target name="testsome" depends="build-test" description="Execute specific unit tests" >
    <testmacro inputdir="${test.unit.src}" timeout="${test.timeout}">
      <test name="${test.name}" methods="${test.methods}" outfile="build/test/output/TEST-${test.name}-${test.methods}"/>
      <jvmarg value="-Dlegacy-sstable-root=${test.data}/legacy-sstables"/>
      <jvmarg value="-Dinvalid-legacy-sstable-root=${test.data}/invalid-legacy-sstables"/>
      <jvmarg value="-Dmigration-sstable-root=${test.data}/migration-sstables"/>
      <jvmarg value="-Dcassandra.ring_delay_ms=1000"/>
      <jvmarg value="-Dcassandra.tolerate_sstable_size=true"/>
      <jvmarg value="-Dcassandra.skip_sync=true" />
    </testmacro>
  </target>

  <!-- Use this with an FQDN for test class, and a csv list of methods like this:
    ant burn-testsome -Dtest.name=org.apache.cassandra.utils.memory.LongBufferPoolTest -Dtest.methods=testAllocate
  -->
  <target name="burn-testsome" depends="build-test" description="Execute specific burn unit tests" >
    <testmacro inputdir="${test.burn.src}" timeout="${test.burn.timeout}">
      <test name="${test.name}" methods="${test.methods}"/>
    </testmacro>
  </target>
  <target name="test-compression" depends="build-test" description="Execute unit tests with sstable compression enabled">
    <property name="compressed_yaml" value="${build.test.dir}/cassandra.compressed.yaml"/>
    <concat destfile="${compressed_yaml}">
      <fileset file="${test.conf}/cassandra.yaml"/>
      <fileset file="${test.conf}/commitlog_compression.yaml"/>
    </concat>
    <path id="all-test-classes-path">
      <fileset dir="${test.unit.src}" includes="**/${test.name}.java" />
      <fileset dir="${test.distributed.src}" includes="**/${test.name}.java" />
    </path>
    <property name="all-test-classes" refid="all-test-classes-path"/>
    <testparallel testdelegate="testlist-compression" />
  </target>

  <target name="msg-ser-gen-test" depends="build-test" description="Generates message serializations">
    <testmacro inputdir="${test.unit.src}"
        timeout="${test.timeout}" filter="**/SerializationsTest.java">
      <jvmarg value="-Dcassandra.test-serialization-writes=True"/>
    </testmacro>
  </target>

  <target name="msg-ser-test" depends="build-test" description="Tests message serializations">
      <testmacro inputdir="${test.unit.src}" timeout="${test.timeout}"
               filter="**/SerializationsTest.java"/>
  </target>

  <target name="msg-ser-test-7" depends="build-test" description="Generates message serializations">
    <testmacro inputdir="${test.unit.src}"
        timeout="${test.timeout}" filter="**/SerializationsTest.java">
      <jvmarg value="-Dcassandra.version=0.7"/>
    </testmacro>
  </target>

  <target name="msg-ser-test-10" depends="build-test" description="Tests message serializations on 1.0 messages">
    <testmacro inputdir="${test.unit.src}"
        timeout="${test.timeout}" filter="**/SerializationsTest.java">
      <jvmarg value="-Dcassandra.version=1.0"/>
    </testmacro>
  </target>

  <target name="test-burn" depends="build-test" description="Execute functional tests">
    <testmacro inputdir="${test.burn.src}"
               timeout="${test.burn.timeout}">
    </testmacro>
  </target>

  <target name="long-test" depends="build-test" description="Execute functional tests">
    <testmacro inputdir="${test.long.src}"
               timeout="${test.long.timeout}">
      <jvmarg value="-Dcassandra.ring_delay_ms=1000"/>
      <jvmarg value="-Dcassandra.tolerate_sstable_size=true"/>
    </testmacro>
  </target>

  <target name="cql-test" depends="build-test" description="Execute CQL tests">
    <sequential>
      <echo message="running CQL tests"/>
      <mkdir dir="${build.test.dir}/cassandra"/>
      <mkdir dir="${build.test.dir}/output"/>
      <junit fork="on" forkmode="once" failureproperty="testfailed" maxmemory="1024m" timeout="${test.timeout}">
        <formatter type="brief" usefile="false"/>
        <jvmarg value="-Dstorage-config=${test.conf}"/>
        <jvmarg value="-Djava.awt.headless=true"/>
        <jvmarg value="-javaagent:${basedir}/lib/jamm-0.3.0.jar" />
        <jvmarg value="-ea"/>
        <jvmarg value="-Xss256k"/>
        <jvmarg value="-Dcassandra.memtable_row_overhead_computation_step=100"/>
        <jvmarg value="-Dcassandra.test.use_prepared=${cassandra.test.use_prepared}"/>
        <jvmarg value="-Dcassandra.skip_sync=true" />
        <classpath>
          <path refid="cassandra.classpath" />
          <pathelement location="${test.classes}"/>
          <pathelement location="${test.conf}"/>
          <fileset dir="${test.lib}">
            <include name="**/*.jar" />
          </fileset>
        </classpath>
        <batchtest todir="${build.test.dir}/output">
            <fileset dir="${test.unit.src}" includes="**/cql3/*Test.java">
                <contains text="CQLTester" casesensitive="yes"/>
            </fileset>
        </batchtest>
      </junit>
      <fail message="Some CQL test(s) failed.">
        <condition>
            <and>
            <isset property="testfailed"/>
            <not>
              <isset property="ant.test.failure.ignore"/>
            </not>
          </and>
        </condition>
      </fail>
    </sequential>
  </target>

  <target name="cql-test-some" depends="build-test" description="Execute specific CQL tests" >
    <sequential>
      <echo message="running ${test.methods} tests from ${test.name}"/>
      <mkdir dir="${build.test.dir}/cassandra"/>
      <mkdir dir="${build.test.dir}/output"/>
      <junit fork="on" forkmode="once" failureproperty="testfailed" maxmemory="1024m" timeout="${test.timeout}">
        <formatter type="brief" usefile="false"/>
        <jvmarg value="-Dstorage-config=${test.conf}"/>
        <jvmarg value="-Djava.awt.headless=true"/>
        <jvmarg value="-javaagent:${basedir}/lib/jamm-0.3.0.jar" />
        <jvmarg value="-ea"/>
        <jvmarg value="-Xss256k"/>
        <jvmarg value="-Dcassandra.test.use_prepared=${cassandra.test.use_prepared}"/>
        <jvmarg value="-Dcassandra.memtable_row_overhead_computation_step=100"/>
        <jvmarg value="-Dcassandra.skip_sync=true" />
        <classpath>
          <path refid="cassandra.classpath" />
          <pathelement location="${test.classes}"/>
          <pathelement location="${test.conf}"/>
          <fileset dir="${test.lib}">
            <include name="**/*.jar" />
          </fileset>
        </classpath>
        <test name="org.apache.cassandra.cql3.${test.name}" methods="${test.methods}" todir="${build.test.dir}/output"/>
      </junit>
    </sequential>
  </target>

<<<<<<< HEAD
  <target name="test-all"
          depends="eclipse-warnings,test,long-test,test-compression"
          description="Run all tests except for those under test-burn" />
=======
  <target name="pig-test" depends="build-test,maven-ant-tasks-retrieve-pig-test" description="Excute Pig tests">
    <testmacro inputdir="${test.pig.src}"
               timeout="1200000">
    </testmacro>
  </target>
>>>>>>> d69f7696

  <!-- Use JaCoCo ant extension without needing externally saved lib -->
  <target name="jacoco-init" depends="maven-ant-tasks-init">
    <artifact:dependencies pathId="jacocoant.classpath">
      <dependency groupId="org.jacoco" artifactId="org.jacoco.ant" version="${jacoco.version}" />
    </artifact:dependencies>
    <typedef uri="antlib:org.jacoco.ant" classpathref="jacocoant.classpath"/>
  </target>

  <target name="jacoco-merge" depends="jacoco-init">
    <jacoco:merge destfile="${jacoco.finalexecfile}" xmlns:jacoco="antlib:org.jacoco.ant">
        <fileset dir="${jacoco.export.dir}" includes="*.exec,**/*.exec"/>
    </jacoco:merge>
  </target>

  <target name="jacoco-report" depends="jacoco-merge">
    <jacoco:report xmlns:jacoco="antlib:org.jacoco.ant">
      <executiondata>
        <file file="${jacoco.finalexecfile}" />
      </executiondata>
      <structure name="JaCoCo Cassandara Coverage Report">
        <classfiles>
          <fileset dir="${build.classes.main}">
            <include name="**/*.class"/>
          </fileset>
        </classfiles>
        <sourcefiles encoding="UTF-8">
          <dirset dir="${build.src}">
            <include name="java"/>
            <include name="gen-java"/>
          </dirset>
        </sourcefiles>
      </structure>
      <!-- to produce reports in different formats. -->
      <html destdir="${jacoco.export.dir}" />
      <csv destfile="${jacoco.export.dir}/report.csv" />
      <xml destfile="${jacoco.export.dir}/report.xml" />
    </jacoco:report>
  </target>

  <target name="jacoco-cleanup" description="Destroy JaCoCo exec data and reports">
    <delete file="${jacoco.partialexecfile}"/>
    <delete dir="${jacoco.export.dir}"/>
  </target>

  <!--
    License audit tool
  -->
  <target name="rat-init" depends="maven-ant-tasks-init">
    <artifact:dependencies pathId="rat.classpath">
      <dependency groupId="org.apache.rat" artifactId="apache-rat-tasks" version="0.6" />
    </artifact:dependencies>
    <typedef uri="antlib:org.apache.rat.anttasks" classpathref="rat.classpath"/>
  </target>

  <target name="rat-check" depends="rat-init">
    <rat:report xmlns:rat="antlib:org.apache.rat.anttasks"
                reportFile="${build.dir}/rat-report.log">
      <fileset dir="."  excludesfile=".rat-excludes" />
    </rat:report>
    <condition property="rat.passed">
      <isfileselected file="${build.dir}/rat-report.log">
        <containsregexp expression="^0 Unknown Licenses"/>
      </isfileselected>
    </condition>
    <fail unless="rat.passed">Unknown licenses: See build/rat-report.log.</fail>
  </target>

  <target name="rat-write" depends="rat-init">
    <echo>RAT: invoking addLicense to write missing headers</echo>
    <java classname="org.apache.rat.Report" fork="true"
          output="${build.dir}/rat-report.log">
      <classpath refid="rat.classpath" />
      <arg value="-a" />
      <arg value="--force" />
      <arg value="." />
    </java>
  </target>

  <target name="javadoc" depends="init" description="Create javadoc" unless="no-javadoc">
    <create-javadoc destdir="${javadoc.dir}">
      <filesets>
      <fileset dir="${build.src.java}" defaultexcludes="yes">
        <include name="org/apache/**/*.java"/>
      </fileset>
      <fileset dir="${interface.thrift.gen-java}" defaultexcludes="yes">
        <include name="org/apache/**/*.java"/>
      </fileset>
      </filesets>
    </create-javadoc>
   </target>

  <!-- Run tests not in parallel and reports errors and generates a junit report after -->
  <macrodef name="testmacro">
    <attribute name="inputdir" />
    <attribute name="timeout" default="${test.timeout}" />
    <attribute name="forkmode" default="perTest"/>
    <attribute name="showoutput" default="true"/>
    <element name="optjvmargs" implicit="true" optional="true" />
    <attribute name="filter" default="**/${test.name}.java"/>
    <attribute name="exclude" default="" />
    <attribute name="filelist" default="" />
    <attribute name="poffset" default="0"/>
    <attribute name="testtag" default=""/>

    <sequential>
      <testmacrohelper inputdir="@{inputdir}" timeout="@{timeout}"
                       forkmode="@{forkmode}" filter="@{filter}"
                       exclude="@{exclude}" filelist="@{filelist}" poffset="@{poffset}"
                       testtag="@{testtag}" showoutput="false" >
          <optjvmargs/>
      </testmacrohelper>
      <junitreport todir="${build.test.dir}">
        <fileset dir="${build.test.dir}/output">
          <include name="**/TEST-*.xml"/>
        </fileset>
        <report format="frames" todir="${build.test.dir}/junitreport"/>
      </junitreport>
      <fail message="Some test(s) failed.">
        <condition>
            <and>
            <isset property="testfailed"/>
            <not>
              <isset property="ant.test.failure.ignore"/>
            </not>
          </and>
        </condition>
      </fail>
    </sequential>
  </macrodef>

  <!-- Run tests in parallel and report errors after and generate a junit report -->
  <macrodef name="testparallel">
    <attribute name="testdelegate"/>
    <sequential>
      <testparallelhelper testdelegate="@{testdelegate}"/>
      <junitreport todir="${build.test.dir}">
        <fileset dir="${build.test.dir}/output">
          <include name="**/TEST-*.xml"/>
        </fileset>
        <report format="frames" todir="${build.test.dir}/junitreport"/>
      </junitreport>
      <fail message="Some test(s) failed.">
        <condition>
            <and>
            <isset property="testfailed"/>
            <not>
              <isset property="ant.test.failure.ignore"/>
            </not>
          </and>
        </condition>
      </fail>
    </sequential>
  </macrodef>

  <!-- Run multiple junit tasks in parallel, but don't track errors or generate a report after
       If a test fails the testfailed property will be set. All the tests are run using te testdelegate
       macro that is specified as an attribute and they will be run concurrently in this ant process -->
  <scriptdef name="testparallelhelper" language="javascript">
    <attribute name="testdelegate"/>
    <![CDATA[
        sep = project.getProperty("path.separator");
        all = project.getProperty("all-test-classes").split(sep);
        runners = project.getProperty("test.runners")
        cores = project.getProperty("cores.count")
        mem = project.getProperty("mem.size")

        numRunners = 1
        if (runners != null) // there's test.runners override
            numRunners = parseInt(runners) || 1;
        else if (cores != null && mem != null) // only if cores and memory size is set
            numRunners = Math.min(Math.floor(Math.sqrt(parseInt(cores) || 1)),
                                  Math.floor((parseInt(mem) || 1)/(4*1024*1024*1024)));

        if (numRunners < 1)
            numRunners = 1

        var echo = project.createTask("echo");
        echo.setMessage("Number of test runners: " + numRunners);
        echo.perform();

        var p = project.createTask('parallel');
        p.setThreadCount(numRunners);

        for (i = 0; i < all.length; i++) {

            if (all[i] == undefined) continue;

            task = project.createTask( attributes.get("testdelegate") );

            task.setDynamicAttribute( "test.file.list", "" + all[i]);

            task.setDynamicAttribute( "testlist.offset", "" + i );

            p.addTask(task);
        }

        p.perform();
    ]]>
  </scriptdef>

<<<<<<< HEAD
  <target name="get-cores">
    <property environment="env"/>
    <!-- support for Windows -->
    <condition property="cores.count" value="${env.NUMBER_OF_PROCESSORS}">
      <os family="windows" />
    </condition>
    <!-- support for Linux and Solaris (package SUNWgnu-coreutils is required) -->
    <exec executable="nproc" outputproperty="cores.count" os="Linux,SunOS,Solaris" failifexecutionfails="false">
      <arg value="--all"/>
    </exec>
    <!-- support for Mac OS X -->
    <exec executable="sysctl" outputproperty="cores.count" os="Mac,Mac OS X,Darwin" failifexecutionfails="false">
      <arg value="-n"/>
      <arg value="hw.ncpu"/>
    </exec>
    <echo message="Number of cores: ${cores.count}"/>
  </target>

  <target name="get-mem">
    <condition property="mem.size" value="unknown">
      <os family="windows" />
    </condition>
    <!-- support for Linux and Solaris (package SUNWgnu-coreutils is required) -->
    <exec executable="bash" outputproperty="mem.size" os="Linux,SunOS,Solaris" failifexecutionfails="false">
      <arg value="-c"/>
      <arg value="free -b | grep Mem: | awk '{print $2}'"/>
    </exec>
    <!-- support for Mac OS X -->
    <exec executable="sysctl" outputproperty="mem.size" os="Mac,Mac OS X,Darwin" failifexecutionfails="false">
      <arg value="-n"/>
      <arg value="hw.memsize"/>
    </exec>
    <echo message="Mem size : ${mem.size}"/>
  </target>

  <target name="test" depends="build-test,get-cores,get-mem" description="Parallel Test Runner">
=======
  <target name="test" depends="eclipse-warnings,build-test" description="Parallel Test Runner">
>>>>>>> d69f7696
    <path id="all-test-classes-path">
      <fileset dir="${test.unit.src}" includes="**/${test.name}.java" excludes="**/distributed/test/UpgradeTest*.java" />
    </path>
    <property name="all-test-classes" refid="all-test-classes-path"/>
    <testparallel testdelegate="testlist"/>
  </target>

  <!-- run a list of tests as provided in -Dtest.classlistfile (or default of 'testnames.txt')
  The class list file should be one test class per line, with the path starting after test/unit
  e.g. org/apache/cassandra/hints/HintMessageTest.java -->
  <target name="testclasslist" depends="build-test" description="Parallel-run tests given in file -Dtest.classlistfile (one-class-per-line, e.g. org/apache/cassandra/db/SomeTest.java)">
    <path id="all-test-classes-path">
      <fileset dir="${test.dir}/${test.classlistprefix}" includesfile="${test.classlistfile}"/>
    </path>
    <property name="all-test-classes" refid="all-test-classes-path"/>
    <testparallel testdelegate="testlist"/>
  </target>
  <target name="testclasslist-compression" depends="build-test" description="Parallel-run tests given in file -Dtest.classlistfile (one-class-per-line, e.g. org/apache/cassandra/db/SomeTest.java)">
      <path id="all-test-classes-path">
          <fileset dir="${test.dir}/${test.classlistprefix}" includesfile="${test.classlistfile}"/>
      </path>
      <property name="all-test-classes" refid="all-test-classes-path"/>
      <testparallel testdelegate="testlist-compression"/>
  </target>

  <!-- In-JVM dtest targets -->
  <target name="list-jvm-dtests" depends="build-test">
    <java classname="org.apache.cassandra.distributed.test.TestLocator" fork="no">
          <classpath>
              <path refid="cassandra.classpath" />
              <pathelement location="${test.classes}"/>
              <pathelement location="${test.conf}"/>
              <fileset dir="${test.lib}">
                  <include name="**/*.jar" />
              </fileset>
          </classpath>
        <arg value="${test.distributed.listfile}"/>
    </java>
  </target>

  <target name="test-jvm-dtest-forking" depends="list-jvm-dtests" description="Execute In-JVM 'distributed' tests" >
    <chmod file="${test.distributed.listfile}" perm="+x"/>
    <exec executable="./${test.distributed.listfile}" failonerror="true"/>
    <delete file="${test.distributed.listfile}"/>
  </target>

  <target name="dtest-jar" depends="build-test, build" description="Create dtest-compatible jar, including all dependencies">
      <jar jarfile="${build.dir}/dtest-${base.version}.jar">
          <zipgroupfileset dir="${build.lib}" includes="*.jar" excludes="META-INF/*.SF"/>
          <fileset dir="${build.classes.main}"/>
          <fileset dir="${test.classes}"/>
          <fileset dir="${test.conf}" />
      </jar>
  </target>

  <target name="test-jvm-dtest" depends="build-test" description="Execute in-jvm dtests">
    <testmacro inputdir="${test.distributed.src}" timeout="${test.distributed.timeout}" forkmode="once" showoutput="true" filter="**/test/*Test.java">
      <jvmarg value="-Dlogback.configurationFile=test/conf/logback-dtest.xml"/>
      <jvmarg value="-Dcassandra.ring_delay_ms=10000"/>
      <jvmarg value="-Dcassandra.tolerate_sstable_size=true"/>
      <jvmarg value="-Djava.io.tmpdir=${tmp.dir}"/>
      <jvmarg value="-Dcassandra.skip_sync=true" />
    </testmacro>
  </target>

  <!-- In-JVM upgrade dtests -->
  <target name="list-jvm-upgrade-dtests" depends="build-test">
    <java classname="org.apache.cassandra.distributed.test.TestLocator" fork="no">
          <classpath>
              <path refid="cassandra.classpath" />
              <pathelement location="${test.classes}"/>
              <pathelement location="${test.conf}"/>
              <fileset dir="${test.lib}">
                  <include name="**/*.jar" />
              </fileset>
          </classpath>
          <arg value="${test.distributed.upgrade.listfile}"/>
          <arg value="${test.distributed.upgrade.package}"/>
    </java>
  </target>

  <target name="test-jvm-upgrade-dtest-forking" depends="list-jvm-upgrade-dtests" description="Execute In-JVM 'distributed' upgrade tests" >
    <chmod file="${test.distributed.upgrade.listfile}" perm="+x"/>
    <exec executable="./${test.distributed.upgrade.listfile}" failonerror="true"/>
    <delete file="${test.distributed.upgrade.listfile}"/>
  </target>

  <target name="test-jvm-upgrade-dtest" depends="build-test" description="Execute in-jvm dtests">
    <testmacro inputdir="${test.distributed.src}" timeout="${test.distributed.timeout}" forkmode="once" showoutput="true" filter="**/upgrade/*Test.java">
      <jvmarg value="-Dlogback.configurationFile=test/conf/logback-dtest.xml"/>
      <jvmarg value="-Dcassandra.ring_delay_ms=10000"/>
      <jvmarg value="-Dcassandra.tolerate_sstable_size=true"/>
      <jvmarg value="-Djava.io.tmpdir=${tmp.dir}"/>
      <jvmarg value="-Dcassandra.skip_sync=true" />
      <jvmarg value="-XX:MaxMetaspaceSize=512M"/>
    </testmacro>
  </target>

  <!-- Use this with an FQDN for test class, and a csv list of methods like this:
      ant test-jvm-dtest-some -Dtest.name=org.apache.cassandra.distributed.test.ResourceLeakTest -Dtest.methods=looperTest
    -->
  <target name="test-jvm-dtest-some" depends="build-test" description="Execute some in-jvm dtests">
    <testmacro inputdir="${test.distributed.src}" timeout="${test.distributed.timeout}" forkmode="once" showoutput="true">
      <test name="${test.name}" methods="${test.methods}" outfile="build/test/output/TEST-${test.name}-${test.methods}"/>
      <jvmarg value="-Dlogback.configurationFile=test/conf/logback-dtest.xml"/>
      <jvmarg value="-Dcassandra.ring_delay_ms=10000"/>
      <jvmarg value="-Dcassandra.tolerate_sstable_size=true"/>
      <jvmarg value="-Djava.io.tmpdir=${tmp.dir}"/>
      <jvmarg value="-Dcassandra.skip_sync=true" />
    </testmacro>
  </target>

  <!-- run microbenchmarks suite -->
  <target name="microbench" depends="build-test">
      <java classname="org.openjdk.jmh.Main"
            fork="true"
            failonerror="true">
          <classpath>
              <path refid="cassandra.classpath" />
              <pathelement location="${test.classes}"/>
              <pathelement location="${test.conf}"/>
              <fileset dir="${test.lib}">
                  <include name="**/*.jar" />
              </fileset>
          </classpath>
          <arg value=".*microbench.*${benchmark.name}"/>
      </java>
  </target>

  <!-- run arbitrary mains in tests, for example to run the long running memory tests with lots of memory pressure
      ant run-main -Dmainclass=org.apache.cassandra.utils.memory.LongBufferPoolTest -Dvmargs="-Xmx30m -XX:-UseGCOverheadLimit"
  -->
  <target name="run-main" depends="build-test">
      <property name="mainclass" value="" />
      <property name="vmargs" value="" />
      <property name="args" value="" />
      <java classname="${mainclass}"
            fork="true"
            failonerror="true">
          <jvmarg value="-server" />
          <jvmarg value="-ea" />
          <jvmarg line="${vmargs}" />
          <arg line="${args}" />
          <classpath>
              <path refid="cassandra.classpath" />
              <pathelement location="${test.classes}"/>
              <pathelement location="${test.conf}"/>
              <fileset dir="${test.lib}">
                  <include name="**/*.jar" />
              </fileset>
          </classpath>
      </java>
  </target>

  <!-- Generate IDEA project description files -->
  <target name="generate-idea-files" depends="build-test" description="Generate IDEA files">
    <mkdir dir=".idea"/>
    <mkdir dir=".idea/libraries"/>
    <copy todir=".idea">
        <fileset dir="ide/idea"/>
    </copy>
    <copy tofile="${eclipse.project.name}.iml" file="ide/idea-iml-file.xml"/>
    <echo file=".idea/.name">Apache Cassandra ${eclipse.project.name}</echo>
    <echo file=".idea/modules.xml"><![CDATA[<?xml version="1.0" encoding="UTF-8"?>
<project version="4">
  <component name="ProjectModuleManager">
    <modules>
      <module fileurl="file://$PROJECT_DIR$/]]>${eclipse.project.name}<![CDATA[.iml" filepath="$PROJECT_DIR$/]]>${eclipse.project.name}<![CDATA[.iml" />
    </modules>
  </component>
</project>]]></echo>
  </target>

  <!-- Generate Eclipse project description files -->
  <target name="generate-eclipse-files" depends="build-test" description="Generate eclipse files">
    <echo file=".project"><![CDATA[<?xml version="1.0" encoding="UTF-8"?>
<projectDescription>
  <name>${eclipse.project.name}</name>
  <comment></comment>
  <projects>
  </projects>
  <buildSpec>
    <buildCommand>
      <name>org.eclipse.jdt.core.javabuilder</name>
    </buildCommand>
  </buildSpec>
  <natures>
    <nature>org.eclipse.jdt.core.javanature</nature>
  </natures>
</projectDescription>]]>
    </echo>
	<echo file=".classpath"><![CDATA[<?xml version="1.0" encoding="UTF-8"?>
<classpath>
  <classpathentry kind="src" path="src/java"/>
  <classpathentry kind="src" path="src/resources"/>
  <classpathentry kind="src" path="src/gen-java"/>
  <classpathentry kind="src" path="interface/thrift/gen-java"/>
  <classpathentry kind="src" output="build/test/classes" path="test/unit"/>
  <classpathentry kind="src" output="build/test/classes" path="test/long"/>
  <classpathentry kind="src" output="build/test/classes" path="test/distributed"/>
  <classpathentry kind="src" output="build/test/classes" path="test/resources" />
  <classpathentry kind="src" path="tools/stress/src"/>
  <classpathentry kind="con" path="org.eclipse.jdt.launching.JRE_CONTAINER"/>
  <classpathentry kind="output" path="build/classes/main"/>
  <classpathentry kind="lib" path="build/classes/thrift" sourcepath="interface/thrift/gen-java/"/>
  <classpathentry kind="lib" path="test/conf"/>
  <classpathentry kind="lib" path="${java.home}/../lib/tools.jar"/>
]]>
	</echo>
  	<path id="eclipse-project-libs-path">
  	 <fileset dir="lib">
  	    <include name="**/*.jar" />
     </fileset>
 	 <fileset dir="build/lib/jars">
  	    <include name="**/*.jar" />
  	 </fileset>
  	</path>
  	<property name="eclipse-project-libs" refid="eclipse-project-libs-path"/>
  	<script language="javascript" classpathref="cassandra.classpath"> <![CDATA[
  		var File = java.io.File;
  		var FilenameUtils = Packages.org.apache.commons.io.FilenameUtils;
  		jars = project.getProperty("eclipse-project-libs").split(project.getProperty("path.separator"));

  		cp = "";
  	    for (i=0; i< jars.length; i++) {
  	       srcjar = FilenameUtils.getBaseName(jars[i]) + '-sources.jar';
  		   srcdir = FilenameUtils.concat(project.getProperty("build.dir.lib"), 'sources');
  		   srcfile = new File(FilenameUtils.concat(srcdir, srcjar));

  		   cp += ' <classpathentry kind="lib" path="' + jars[i] + '"';
  		   if (srcfile.exists()) {
  		      cp += ' sourcepath="' + srcfile.getAbsolutePath() + '"';
  		   }
  		   cp += '/>\n';
  		}

  		cp += '</classpath>';

  		echo = project.createTask("echo");
  	    echo.setMessage(cp);
  		echo.setFile(new File(".classpath"));
  		echo.setAppend(true);
  	    echo.perform();
  	]]> </script>
    <mkdir dir=".settings" />
  </target>

  <pathconvert property="eclipse.project.name">
    <path path="${basedir}" />
    <regexpmapper from="^.*/([^/]+)$$" to="\1" handledirsep="yes" />
  </pathconvert>

  <!-- Clean Eclipse project description files -->
  <target name="clean-eclipse-files">
    <delete file=".project" />
    <delete file=".classpath" />
    <delete dir=".settings" />
  	<delete dir=".externalToolBuilders" />
  	<delete dir="build/eclipse-classes" />
  </target>


  <target name="eclipse-warnings" depends="build" description="Run eclipse compiler code analysis">
        <property name="ecj.log.dir" value="${build.dir}/ecj" />
        <property name="ecj.warnings.file" value="${ecj.log.dir}/eclipse_compiler_checks.txt"/>
        <mkdir  dir="${ecj.log.dir}" />

        <property name="ecj.properties" value="${basedir}/eclipse_compiler.properties" />

        <echo message="Running Eclipse Code Analysis.  Output logged to ${ecj.warnings.file}" />

	<java
	    jar="${build.dir.lib}/jars/ecj-${ecj.version}.jar"
            fork="true"
	    failonerror="true"
            maxmemory="512m">
            <arg value="-source"/>
	    <arg value="${source.version}" />
	    <arg value="-target"/>
	    <arg value="${target.version}" />
	    <arg value="-d" />
            <arg value="none" />
	    <arg value="-proc:none" />
            <arg value="-log" />
            <arg value="${ecj.warnings.file}" />
            <arg value="-properties" />
            <arg value="${ecj.properties}" />
            <arg value="-cp" />
            <arg value="${toString:cassandra.classpath}" />
            <arg value="${build.src.java}" />
        </java>
  </target>


  <!-- Publish artifacts to Maven repositories -->
  <target name="mvn-install"
          depends="maven-declare-dependencies,artifacts,jar,sources-jar,javadoc-jar"
          description="Installs the artifacts in the Maven Local Repository">

    <!-- the parent -->
    <install pomFile="${build.dir}/${final.name}-parent.pom"
             file="${build.dir}/${final.name}-parent.pom"
             packaging="pom"/>

    <!-- the distribution -->
    <install pomFile="${build.dir}/${final.name}-dist.pom"
             file="${build.dir}/${final.name}-dist.pom"
             packaging="pom"/>
    <install pomFile="${build.dir}/${final.name}-dist.pom"
             file="${build.dir}/${final.name}-bin.tar.gz"
             packaging="tar.gz"
             classifier="bin"/>
    <install pomFile="${build.dir}/${final.name}-dist.pom"
             file="${build.dir}/${final.name}-src.tar.gz"
             packaging="tar.gz"
             classifier="src"/>

    <!-- the cassandra-thrift jar -->
    <install pomFile="${build.dir}/${ant.project.name}-thrift-${version}.pom"
             file="${build.dir}/${ant.project.name}-thrift-${version}.jar"/>
    <install pomFile="${build.dir}/${ant.project.name}-thrift-${version}.pom"
             file="${build.dir}/${ant.project.name}-thrift-${version}-sources.jar"
             classifier="sources"/>
    <install pomFile="${build.dir}/${ant.project.name}-thrift-${version}.pom"
             file="${build.dir}/${ant.project.name}-thrift-${version}-javadoc.jar"
             classifier="javadoc"/>

    <!-- the cassandra-clientutil jar -->
    <install pomFile="${build.dir}/${ant.project.name}-clientutil-${version}.pom"
             file="${build.dir}/${ant.project.name}-clientutil-${version}.jar"/>
    <install pomFile="${build.dir}/${ant.project.name}-clientutil-${version}.pom"
             file="${build.dir}/${ant.project.name}-clientutil-${version}-sources.jar"
             classifier="sources"/>
    <install pomFile="${build.dir}/${ant.project.name}-clientutil-${version}.pom"
             file="${build.dir}/${ant.project.name}-clientutil-${version}-javadoc.jar"
             classifier="javadoc"/>

    <!-- the cassandra-all jar -->
    <install pomFile="${build.dir}/${final.name}.pom"
             file="${build.dir}/${final.name}.jar"/>
    <install pomFile="${build.dir}/${final.name}.pom"
             file="${build.dir}/${final.name}-sources.jar"
             classifier="sources"/>
    <install pomFile="${build.dir}/${final.name}.pom"
             file="${build.dir}/${final.name}-javadoc.jar"
             classifier="javadoc"/>
  </target>

  <target name="publish"
          depends="mvn-install"
          if="release"
          description="Publishes the artifacts to the Maven repository">

    <!-- the parent -->
    <deploy pomFile="${build.dir}/${final.name}-parent.pom"
            file="${build.dir}/${final.name}-parent.pom"
            packaging="pom"/>

    <!-- the distribution -->
    <deploy pomFile="${build.dir}/${final.name}-dist.pom"
            file="${build.dir}/${final.name}-dist.pom"
            packaging="pom"/>
    <deploy pomFile="${build.dir}/${final.name}-dist.pom"
            file="${build.dir}/${final.name}-bin.tar.gz"
            packaging="tar.gz"
            classifier="bin"/>
    <deploy pomFile="${build.dir}/${final.name}-dist.pom"
            file="${build.dir}/${final.name}-src.tar.gz"
            packaging="tar.gz"
            classifier="src"/>

    <!-- the cassandra-thrift jar -->
    <deploy pomFile="${build.dir}/${ant.project.name}-thrift-${version}.pom"
            file="${build.dir}/${ant.project.name}-thrift-${version}.jar"/>
    <deploy pomFile="${build.dir}/${ant.project.name}-thrift-${version}.pom"
            file="${build.dir}/${ant.project.name}-thrift-${version}-sources.jar"
            classifier="sources"/>
    <deploy pomFile="${build.dir}/${ant.project.name}-thrift-${version}.pom"
            file="${build.dir}/${ant.project.name}-thrift-${version}-javadoc.jar"
            classifier="javadoc"/>

    <!-- the cassandra-clientutil jar -->
    <deploy pomFile="${build.dir}/${ant.project.name}-clientutil-${version}.pom"
            file="${build.dir}/${ant.project.name}-clientutil-${version}.jar"/>
    <deploy pomFile="${build.dir}/${ant.project.name}-clientutil-${version}.pom"
             file="${build.dir}/${ant.project.name}-clientutil-${version}-sources.jar"
             classifier="sources"/>
    <deploy pomFile="${build.dir}/${ant.project.name}-clientutil-${version}.pom"
             file="${build.dir}/${ant.project.name}-clientutil-${version}-javadoc.jar"
             classifier="javadoc"/>
    <!-- the cassandra-all jar -->
    <deploy pomFile="${build.dir}/${final.name}.pom"
            file="${build.dir}/${final.name}.jar"/>
    <deploy pomFile="${build.dir}/${final.name}.pom"
            file="${build.dir}/${final.name}-sources.jar"
            classifier="sources"/>
    <deploy pomFile="${build.dir}/${final.name}.pom"
            file="${build.dir}/${final.name}-javadoc.jar"
            classifier="javadoc"/>
  </target>

</project><|MERGE_RESOLUTION|>--- conflicted
+++ resolved
@@ -1507,18 +1507,6 @@
     </sequential>
   </target>
 
-<<<<<<< HEAD
-  <target name="test-all"
-          depends="eclipse-warnings,test,long-test,test-compression"
-          description="Run all tests except for those under test-burn" />
-=======
-  <target name="pig-test" depends="build-test,maven-ant-tasks-retrieve-pig-test" description="Excute Pig tests">
-    <testmacro inputdir="${test.pig.src}"
-               timeout="1200000">
-    </testmacro>
-  </target>
->>>>>>> d69f7696
-
   <!-- Use JaCoCo ant extension without needing externally saved lib -->
   <target name="jacoco-init" depends="maven-ant-tasks-init">
     <artifact:dependencies pathId="jacocoant.classpath">
@@ -1719,7 +1707,6 @@
     ]]>
   </scriptdef>
 
-<<<<<<< HEAD
   <target name="get-cores">
     <property environment="env"/>
     <!-- support for Windows -->
@@ -1755,10 +1742,7 @@
     <echo message="Mem size : ${mem.size}"/>
   </target>
 
-  <target name="test" depends="build-test,get-cores,get-mem" description="Parallel Test Runner">
-=======
-  <target name="test" depends="eclipse-warnings,build-test" description="Parallel Test Runner">
->>>>>>> d69f7696
+  <target name="test" depends="eclipse-warnings,build-test,get-cores,get-mem" description="Parallel Test Runner">
     <path id="all-test-classes-path">
       <fileset dir="${test.unit.src}" includes="**/${test.name}.java" excludes="**/distributed/test/UpgradeTest*.java" />
     </path>
