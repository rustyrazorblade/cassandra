--- conflicted
+++ resolved
@@ -1,4 +1,3 @@
-<<<<<<< HEAD
 3.0
  * Avoid boxing in ColumnStats min/max trackers (CASSANDRA-8109)
  * Integrate JMH for microbenchmarks (CASSANDRA-8151)
@@ -29,10 +28,10 @@
  * Fix race condition during calculation of pending ranges (CASSANDRA-7390)
  * Fail on very large batch sizes (CASSANDRA-8011)
  * improve concurrency of repair (CASSANDRA-6455)
-=======
+
+
 2.1.2
  * Fix CREATE TABLE for CQL2 (CASSANDRA-8144)
->>>>>>> 94fea8df
 
 
 2.1.1
