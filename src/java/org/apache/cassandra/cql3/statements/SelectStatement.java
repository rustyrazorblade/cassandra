--- conflicted
+++ resolved
@@ -782,21 +782,6 @@
         }
     }
 
-<<<<<<< HEAD
-    // Determines whether, when we have a partition result with not rows, we still return the static content (as a
-    // result set row with null for all other regular columns.)
-    private boolean returnStaticContentOnPartitionWithNoRows()
-    {
-        // The general rational is that if some rows are specifically selected by the query (have a clustering columns
-        // restrictions), we ignore partitions that are empty outside of static content, but if it's a full partition
-        // query, then we include that content.
-        // We make an exception for "static compact" table are from a CQL standpoint we always want to show their static
-        // content for backward compatiblity.
-        return !restrictions.hasClusteringColumnsRestriction() || cfm.isStaticCompactTable();
-    }
-
-=======
->>>>>>> e1da99a1
     // Used by ModificationStatement for CAS operations
     void processPartition(RowIterator partition, QueryOptions options, Selection.ResultSetBuilder result, int nowInSec)
     throws InvalidRequestException
@@ -806,17 +791,12 @@
         ByteBuffer[] keyComponents = getComponents(cfm, partition.partitionKey());
 
         Row staticRow = partition.staticRow();
-<<<<<<< HEAD
-        // If there is no rows, we include the static content if we should and we're done.
-=======
-        // If there is no rows, then provided the select was a full partition selection
-        // (i.e. not a 2ndary index search and there was no condition on clustering columns),
+        // If there is no rows, and there's no restriction on clustering/regular columns,
+        // then provided the select was a full partition selection (either by partition key and/or by static column),
         // we want to include static columns and we're done.
->>>>>>> e1da99a1
         if (!partition.hasNext())
         {
-            if (!staticRow.isEmpty() && (!restrictions.usesSecondaryIndexing() || cfm.isStaticCompactTable())
-                    && !restrictions.hasClusteringColumnsRestriction())
+            if (!staticRow.isEmpty() && (!restrictions.hasClusteringColumnsRestriction() || cfm.isStaticCompactTable()))
             {
                 result.newRow(partition.partitionKey(), staticRow.clustering());
                 for (ColumnDefinition def : selection.getColumns())
