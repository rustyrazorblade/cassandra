--- conflicted
+++ resolved
@@ -293,21 +293,13 @@
     : us=unaliasedSelector (K_AS c=ident { alias = c; })? { $s = new RawSelector(us, alias); }
     ;
 
-<<<<<<< HEAD
-unaliasedSelector returns [Selectable s]
-    @init { Selectable tmp = null; }
+unaliasedSelector returns [Selectable.Raw s]
+    @init { Selectable.Raw tmp = null; }
     :  ( c=cident                                  { tmp = c; }
-       | K_WRITETIME '(' c=cident ')'              { tmp = new Selectable.WritetimeOrTTL(c, true); }
-       | K_TTL       '(' c=cident ')'              { tmp = new Selectable.WritetimeOrTTL(c, false); }
-       | f=functionName args=selectionFunctionArgs { tmp = new Selectable.WithFunction(f, args); }
-       ) ( '.' fi=cident { tmp = new Selectable.WithFieldSelection(tmp, fi); } )* { $s = tmp; }
-=======
-unaliasedSelector returns [Selectable.Raw s]
-    : c=cident                                  { $s = c; }
-    | K_WRITETIME '(' c=cident ')'              { $s = new Selectable.WritetimeOrTTL.Raw(c, true); }
-    | K_TTL       '(' c=cident ')'              { $s = new Selectable.WritetimeOrTTL.Raw(c, false); }
-    | f=functionName args=selectionFunctionArgs { $s = new Selectable.WithFunction.Raw(f, args); }
->>>>>>> 11e65718
+       | K_WRITETIME '(' c=cident ')'              { tmp = new Selectable.WritetimeOrTTL.Raw(c, true); }
+       | K_TTL       '(' c=cident ')'              { tmp = new Selectable.WritetimeOrTTL.Raw(c, false); }
+       | f=functionName args=selectionFunctionArgs { tmp = new Selectable.WithFunction.Raw(f, args); }
+       ) ( '.' fi=cident { tmp = new Selectable.WithFieldSelection.Raw(tmp, fi); } )* { $s = tmp; }
     ;
 
 selectionFunctionArgs returns [List<Selectable.Raw> a]
@@ -562,7 +554,7 @@
     ;
 
 typeColumns[CreateTypeStatement expr]
-    : k=cident v=comparatorType { $expr.addDefinition(k, v); }
+    : k=ident v=comparatorType { $expr.addDefinition(k, v); }
     ;
 
 
@@ -582,9 +574,9 @@
       { $expr = new CreateIndexStatement(cf, $idxName.text, id, props, ifNotExists); }
     ;
 
-indexIdent returns [IndexTarget id]
-    : c=cident                { $id = IndexTarget.of(c); }
-    | K_KEYS '(' c=cident ')' { $id = IndexTarget.keysOf(c); }
+indexIdent returns [IndexTarget.Raw id]
+    : c=cident                { $id = IndexTarget.Raw.of(c); }
+    | K_KEYS '(' c=cident ')' { $id = IndexTarget.Raw.keysOf(c); }
     ;
 
 
@@ -654,12 +646,12 @@
  */
 alterTypeStatement returns [AlterTypeStatement expr]
     : K_ALTER K_TYPE name=userTypeName
-          ( K_ALTER f=cident K_TYPE v=comparatorType { $expr = AlterTypeStatement.alter(name, f, v); }
-          | K_ADD   f=cident v=comparatorType        { $expr = AlterTypeStatement.addition(name, f, v); }
+          ( K_ALTER f=ident K_TYPE v=comparatorType { $expr = AlterTypeStatement.alter(name, f, v); }
+          | K_ADD   f=ident v=comparatorType        { $expr = AlterTypeStatement.addition(name, f, v); }
           | K_RENAME
                { Map<ColumnIdentifier, ColumnIdentifier> renames = new HashMap<ColumnIdentifier, ColumnIdentifier>(); }
-                 id1=cident K_TO toId1=cident { renames.put(id1, toId1); }
-                 ( K_AND idn=cident K_TO toIdn=cident { renames.put(idn, toIdn); } )*
+                 id1=ident K_TO toId1=ident { renames.put(id1, toId1); }
+                 ( K_AND idn=ident K_TO toIdn=ident { renames.put(idn, toIdn); } )*
                { $expr = AlterTypeStatement.renames(name, renames); }
           )
     ;
@@ -829,7 +821,7 @@
     | k=unreserved_keyword { $id = new ColumnIdentifier.Raw(k, false); }
     ;
 
-// Identifiers that do not refer to columns.
+// Identifiers that do not refer to columns or where the comparator is known to be text
 ident returns [ColumnIdentifier id]
     : t=IDENT              { $id = new ColumnIdentifier($t.text, false); }
     | t=QUOTED_NAME        { $id = new ColumnIdentifier($t.text, true); }
@@ -859,7 +851,7 @@
     ;
 
 userTypeName returns [UTName name]
-    : (ks=cident '.')? ut=non_type_ident { return new UTName(ks, ut); }
+    : (ks=ident '.')? ut=non_type_ident { return new UTName(ks, ut); }
     ;
 
 cfOrKsName[CFName name, boolean isKs]
@@ -907,7 +899,7 @@
     @init{ Map<ColumnIdentifier, Term.Raw> m = new HashMap<ColumnIdentifier, Term.Raw>(); }
     @after{ $ut = new UserTypes.Literal(m); }
     // We don't allow empty literals because that conflicts with sets/maps and is currently useless since we don't allow empty user types
-    : '{' k1=cident ':' v1=term { m.put(k1, v1); } ( ',' kn=cident ':' vn=term { m.put(kn, vn); } )* '}'
+    : '{' k1=ident ':' v1=term { m.put(k1, v1); } ( ',' kn=ident ':' vn=term { m.put(kn, vn); } )* '}'
     ;
 
 tupleLiteral returns [Tuples.Literal tt]
@@ -952,22 +944,17 @@
     | '(' c=comparatorType ')' t=term  { $term = new TypeCast(c, t); }
     ;
 
-<<<<<<< HEAD
-columnOperation[List<Pair<ColumnIdentifier, Operation.RawUpdate>> operations]
+columnOperation[List<Pair<ColumnIdentifier.Raw, Operation.RawUpdate>> operations]
     : key=cident columnOperationDifferentiator[operations, key]
     ;
-    
-columnOperationDifferentiator[List<Pair<ColumnIdentifier, Operation.RawUpdate>> operations, ColumnIdentifier key]
+
+columnOperationDifferentiator[List<Pair<ColumnIdentifier.Raw, Operation.RawUpdate>> operations, ColumnIdentifier.Raw key]
     : '=' normalColumnOperation[operations, key]
     | '[' k=term ']' specializedColumnOperation[operations, key, k]
     ;
-    
-normalColumnOperation[List<Pair<ColumnIdentifier, Operation.RawUpdate>> operations, ColumnIdentifier key]
+
+normalColumnOperation[List<Pair<ColumnIdentifier.Raw, Operation.RawUpdate>> operations, ColumnIdentifier.Raw key]
     : t=term ('+' c=cident )?
-=======
-columnOperation[List<Pair<ColumnIdentifier.Raw, Operation.RawUpdate>> operations]
-    : key=cident '=' t=term ('+' c=cident )?
->>>>>>> 11e65718
       {
           if (c == null)
           {
@@ -995,8 +982,8 @@
           addRawUpdate(operations, key, new Operation.Addition(Constants.Literal.integer($i.text)));
       }
     ;
-      
-specializedColumnOperation[List<Pair<ColumnIdentifier, Operation.RawUpdate>> operations, ColumnIdentifier key, Term.Raw k]
+
+specializedColumnOperation[List<Pair<ColumnIdentifier.Raw, Operation.RawUpdate>> operations, ColumnIdentifier.Raw key, Term.Raw k]
     : '=' t=term
       {
           addRawUpdate(operations, key, new Operation.SetElement(k, t));
@@ -1026,13 +1013,8 @@
     ;
 
 property[PropertyDefinitions props]
-<<<<<<< HEAD
-    : k=cident '=' (simple=propertyValue { try { $props.addProperty(k.toString(), simple); } catch (SyntaxException e) { addRecognitionError(e.getMessage()); } }
-                   |   map=mapLiteral    { try { $props.addProperty(k.toString(), convertPropertyMap(map)); } catch (SyntaxException e) { addRecognitionError(e.getMessage()); } })
-=======
     : k=ident '=' (simple=propertyValue { try { $props.addProperty(k.toString(), simple); } catch (SyntaxException e) { addRecognitionError(e.getMessage()); } }
-                   |   map=map_literal   { try { $props.addProperty(k.toString(), convertPropertyMap(map)); } catch (SyntaxException e) { addRecognitionError(e.getMessage()); } })
->>>>>>> 11e65718
+                  |   map=mapLiteral    { try { $props.addProperty(k.toString(), convertPropertyMap(map)); } catch (SyntaxException e) { addRecognitionError(e.getMessage()); } })
     ;
 
 propertyValue returns [String str]
@@ -1188,7 +1170,7 @@
     | STRING_LITERAL
     ;
 
-// Basically the same than cident, but we need to exlude existing CQL3 types
+// Basically the same as cident, but we need to exlude existing CQL3 types
 // (which for some reason are not reserved otherwise)
 non_type_ident returns [ColumnIdentifier id]
     : t=IDENT                    { if (reservedTypeNames.contains($t.text)) addRecognitionError("Invalid (reserved) user type name " + $t.text); $id = new ColumnIdentifier($t.text, false); }
