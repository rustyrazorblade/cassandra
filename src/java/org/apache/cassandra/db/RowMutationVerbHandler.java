--- conflicted
+++ resolved
@@ -78,17 +78,9 @@
         // Send a message to each of the addresses on our Forward List
         for (int i = 0; i < size; i++)
         {
-<<<<<<< HEAD
-            // Send a message to each of the addresses on our Forward List
             InetAddress address = CompactEndpointSerializationHelper.deserialize(in);
             int id = in.readInt();
-            logger.debug("Forwarding message to {}@{}", id, address);
-            // Let the response go back to the coordinator
-=======
-            InetAddress address = CompactEndpointSerializationHelper.deserialize(dis);
-            String id = dis.readUTF();
             Tracing.trace("Enqueuing forwarded write to {}", address);
->>>>>>> b1d7405f
             MessagingService.instance().sendOneWay(message, id, address);
         }
     }
