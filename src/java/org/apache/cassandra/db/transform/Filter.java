/*
 *
 * Licensed to the Apache Software Foundation (ASF) under one
 * or more contributor license agreements.  See the NOTICE file
 * distributed with this work for additional information
 * regarding copyright ownership.  The ASF licenses this file
 * to you under the Apache License, Version 2.0 (the
 * "License"); you may not use this file except in compliance
 * with the License.  You may obtain a copy of the License at
 *
 *   http://www.apache.org/licenses/LICENSE-2.0
 *
 * Unless required by applicable law or agreed to in writing,
 * software distributed under the License is distributed on an
 * "AS IS" BASIS, WITHOUT WARRANTIES OR CONDITIONS OF ANY
 * KIND, either express or implied.  See the License for the
 * specific language governing permissions and limitations
 * under the License.
 *
 */
package org.apache.cassandra.db.transform;

import org.apache.cassandra.db.DeletionPurger;
import org.apache.cassandra.db.rows.*;

public final class Filter extends Transformation
{
<<<<<<< HEAD
    private final boolean filterEmpty; // generally true except for direct row filtration
=======
>>>>>>> 826ae9c9
    private final int nowInSec;

    public Filter(int nowInSec)
    {
        this.nowInSec = nowInSec;
    }

    @Override
    protected RowIterator applyToPartition(BaseRowIterator iterator)
    {
        return iterator instanceof UnfilteredRows
             ? new FilteredRows(this, (UnfilteredRows) iterator)
             : new FilteredRows((UnfilteredRowIterator) iterator, this);
    }

    @Override
    protected Row applyToStatic(Row row)
    {
        if (row.isEmpty())
            return Rows.EMPTY_STATIC_ROW;

        row = row.purge(DeletionPurger.PURGE_ALL, nowInSec);
        return row == null ? Rows.EMPTY_STATIC_ROW : row;
    }

    @Override
    protected Row applyToRow(Row row)
    {
        return row.purge(DeletionPurger.PURGE_ALL, nowInSec);
    }

    @Override
    protected RangeTombstoneMarker applyToMarker(RangeTombstoneMarker marker)
    {
        return null;
    }
}<|MERGE_RESOLUTION|>--- conflicted
+++ resolved
@@ -25,10 +25,6 @@
 
 public final class Filter extends Transformation
 {
-<<<<<<< HEAD
-    private final boolean filterEmpty; // generally true except for direct row filtration
-=======
->>>>>>> 826ae9c9
     private final int nowInSec;
 
     public Filter(int nowInSec)
