/*
 * Licensed to the Apache Software Foundation (ASF) under one
 * or more contributor license agreements.  See the NOTICE file
 * distributed with this work for additional information
 * regarding copyright ownership.  The ASF licenses this file
 * to you under the Apache License, Version 2.0 (the
 * "License"); you may not use this file except in compliance
 * with the License.  You may obtain a copy of the License at
 *
 *     http://www.apache.org/licenses/LICENSE-2.0
 *
 * Unless required by applicable law or agreed to in writing, software
 * distributed under the License is distributed on an "AS IS" BASIS,
 * WITHOUT WARRANTIES OR CONDITIONS OF ANY KIND, either express or implied.
 * See the License for the specific language governing permissions and
 * limitations under the License.
 */
package org.apache.cassandra.db;

import java.io.DataInputStream;
import java.io.IOError;
import java.io.IOException;
import java.net.InetAddress;
import java.nio.ByteBuffer;
import java.util.*;
import java.util.concurrent.TimeUnit;
import javax.management.openmbean.*;

import com.google.common.base.Function;
import com.google.common.collect.*;
import com.google.common.io.ByteStreams;
import org.slf4j.Logger;
import org.slf4j.LoggerFactory;

import org.apache.cassandra.config.CFMetaData;
import org.apache.cassandra.config.DatabaseDescriptor;
import org.apache.cassandra.config.KSMetaData;
import org.apache.cassandra.cql3.QueryProcessor;
import org.apache.cassandra.cql3.UntypedResultSet;
import org.apache.cassandra.db.commitlog.ReplayPosition;
import org.apache.cassandra.db.compaction.CompactionHistoryTabularData;
import org.apache.cassandra.db.compaction.LeveledCompactionStrategy;
import org.apache.cassandra.db.composites.Composite;
import org.apache.cassandra.db.filter.QueryFilter;
import org.apache.cassandra.db.marshal.*;
import org.apache.cassandra.dht.IPartitioner;
import org.apache.cassandra.dht.Range;
import org.apache.cassandra.dht.Token;
import org.apache.cassandra.exceptions.ConfigurationException;
import org.apache.cassandra.io.sstable.format.SSTableReader;
import org.apache.cassandra.io.util.DataOutputBuffer;
import org.apache.cassandra.locator.IEndpointSnitch;
import org.apache.cassandra.locator.LocalStrategy;
import org.apache.cassandra.metrics.RestorableMeter;
import org.apache.cassandra.net.MessagingService;
import org.apache.cassandra.schema.LegacySchemaTables;
import org.apache.cassandra.service.StorageService;
import org.apache.cassandra.service.paxos.Commit;
import org.apache.cassandra.service.paxos.PaxosState;
import org.apache.cassandra.thrift.cassandraConstants;
import org.apache.cassandra.transport.Server;
import org.apache.cassandra.utils.*;

import static org.apache.cassandra.cql3.QueryProcessor.executeInternal;
import static org.apache.cassandra.cql3.QueryProcessor.executeOnceInternal;

public final class SystemKeyspace
{
    private static final Logger logger = LoggerFactory.getLogger(SystemKeyspace.class);

    public static final String NAME = "system";

    public static final String HINTS = "hints";
    public static final String BATCHLOG = "batchlog";
    public static final String PAXOS = "paxos";
    public static final String BUILT_INDEXES = "IndexInfo";
    public static final String LOCAL = "local";
    public static final String PEERS = "peers";
    public static final String PEER_EVENTS = "peer_events";
    public static final String RANGE_XFERS = "range_xfers";
    public static final String COMPACTIONS_IN_PROGRESS = "compactions_in_progress";
    public static final String COMPACTION_HISTORY = "compaction_history";
    public static final String SSTABLE_ACTIVITY = "sstable_activity";
    public static final String SIZE_ESTIMATES = "size_estimates";
    public static final String AVAILABLE_RANGES = "available_ranges";

    public static final CFMetaData Hints =
        compile(HINTS,
                "hints awaiting delivery",
                "CREATE TABLE %s ("
                + "target_id uuid,"
                + "hint_id timeuuid,"
                + "message_version int,"
                + "mutation blob,"
                + "PRIMARY KEY ((target_id), hint_id, message_version)) "
                + "WITH COMPACT STORAGE")
                .compactionStrategyOptions(Collections.singletonMap("enabled", "false"))
                .gcGraceSeconds(0);

    public static final CFMetaData Batchlog =
        compile(BATCHLOG,
                "batches awaiting replay",
                "CREATE TABLE %s ("
                + "id uuid,"
                + "data blob,"
                + "version int,"
                + "written_at timestamp,"
                + "PRIMARY KEY ((id)))")
                .compactionStrategyOptions(Collections.singletonMap("min_threshold", "2"))
                .gcGraceSeconds(0);

    private static final CFMetaData Paxos =
        compile(PAXOS,
                "in-progress paxos proposals",
                "CREATE TABLE %s ("
                + "row_key blob,"
                + "cf_id UUID,"
                + "in_progress_ballot timeuuid,"
                + "most_recent_commit blob,"
                + "most_recent_commit_at timeuuid,"
                + "proposal blob,"
                + "proposal_ballot timeuuid,"
                + "PRIMARY KEY ((row_key), cf_id))")
                .compactionStrategyClass(LeveledCompactionStrategy.class);

    // TODO: make private
    public static final CFMetaData BuiltIndexes =
        compile(BUILT_INDEXES,
                "built column indexes",
                "CREATE TABLE \"%s\" ("
                + "table_name text,"
                + "index_name text,"
                + "PRIMARY KEY ((table_name), index_name)) "
                + "WITH COMPACT STORAGE");

    private static final CFMetaData Local =
        compile(LOCAL,
                "information about the local node",
                "CREATE TABLE %s ("
                + "key text,"
                + "bootstrapped text,"
                + "cluster_name text,"
                + "cql_version text,"
                + "data_center text,"
                + "gossip_generation int,"
                + "host_id uuid,"
                + "native_protocol_version text,"
                + "partitioner text,"
                + "rack text,"
                + "release_version text,"
                + "schema_version uuid,"
                + "thrift_version text,"
                + "tokens set<varchar>,"
                + "truncated_at map<uuid, blob>,"
                + "PRIMARY KEY ((key)))");

    private static final CFMetaData Peers =
        compile(PEERS,
                "information about known peers in the cluster",
                "CREATE TABLE %s ("
                + "peer inet,"
                + "data_center text,"
                + "host_id uuid,"
                + "preferred_ip inet,"
                + "rack text,"
                + "release_version text,"
                + "rpc_address inet,"
                + "schema_version uuid,"
                + "tokens set<varchar>,"
                + "PRIMARY KEY ((peer)))");

    private static final CFMetaData PeerEvents =
        compile(PEER_EVENTS,
                "events related to peers",
                "CREATE TABLE %s ("
                + "peer inet,"
                + "hints_dropped map<uuid, int>,"
                + "PRIMARY KEY ((peer)))");

    private static final CFMetaData RangeXfers =
        compile(RANGE_XFERS,
                "ranges requested for transfer",
                "CREATE TABLE %s ("
                + "token_bytes blob,"
                + "requested_at timestamp,"
                + "PRIMARY KEY ((token_bytes)))");

    private static final CFMetaData CompactionsInProgress =
        compile(COMPACTIONS_IN_PROGRESS,
                "unfinished compactions",
                "CREATE TABLE %s ("
                + "id uuid,"
                + "columnfamily_name text,"
                + "inputs set<int>,"
                + "keyspace_name text,"
                + "PRIMARY KEY ((id)))");

    private static final CFMetaData CompactionHistory =
        compile(COMPACTION_HISTORY,
                "week-long compaction history",
                "CREATE TABLE %s ("
                + "id uuid,"
                + "bytes_in bigint,"
                + "bytes_out bigint,"
                + "columnfamily_name text,"
                + "compacted_at timestamp,"
                + "keyspace_name text,"
                + "rows_merged map<int, bigint>,"
                + "PRIMARY KEY ((id)))")
                .defaultTimeToLive((int) TimeUnit.DAYS.toSeconds(7));

    private static final CFMetaData SSTableActivity =
        compile(SSTABLE_ACTIVITY,
                "historic sstable read rates",
                "CREATE TABLE %s ("
                + "keyspace_name text,"
                + "columnfamily_name text,"
                + "generation int,"
                + "rate_120m double,"
                + "rate_15m double,"
                + "PRIMARY KEY ((keyspace_name, columnfamily_name, generation)))");

    private static final CFMetaData SizeEstimates =
        compile(SIZE_ESTIMATES,
                "per-table primary range size estimates",
                "CREATE TABLE %s ("
                + "keyspace_name text,"
                + "table_name text,"
                + "range_start text,"
                + "range_end text,"
                + "mean_partition_size bigint,"
                + "partitions_count bigint,"
                + "PRIMARY KEY ((keyspace_name), table_name, range_start, range_end))")
                .gcGraceSeconds(0);

    private static final CFMetaData AvailableRanges =
        compile(AVAILABLE_RANGES,
                "Available keyspace/ranges during bootstrap/replace that are ready to be served",
                "CREATE TABLE %s ("
                        + "keyspace_name text PRIMARY KEY,"
                        + "ranges set<blob>"
                        + ")");

    private static CFMetaData compile(String name, String description, String schema)
    {
        return CFMetaData.compile(String.format(schema, name), NAME)
                         .comment(description);
    }

    public static KSMetaData definition()
    {
        Iterable<CFMetaData> tables =
            Iterables.concat(LegacySchemaTables.All,
                             Arrays.asList(BuiltIndexes,
                                           Hints,
                                           Batchlog,
                                           Paxos,
                                           Local,
                                           Peers,
                                           PeerEvents,
                                           RangeXfers,
                                           CompactionsInProgress,
                                           CompactionHistory,
                                           SSTableActivity,
                                           SizeEstimates,
                                           AvailableRanges));
        return new KSMetaData(NAME, LocalStrategy.class, Collections.<String, String>emptyMap(), true, tables);
    }

    private static volatile Map<UUID, Pair<ReplayPosition, Long>> truncationRecords;

    public enum BootstrapState
    {
        NEEDS_BOOTSTRAP,
        COMPLETED,
        IN_PROGRESS
    }

    private static DecoratedKey decorate(ByteBuffer key)
    {
        return StorageService.getPartitioner().decorateKey(key);
    }

    public static void finishStartup()
    {
        setupVersion();
        LegacySchemaTables.saveSystemKeyspaceSchema();
    }

    private static void setupVersion()
    {
        String req = "INSERT INTO system.%s (key, release_version, cql_version, thrift_version, native_protocol_version, data_center, rack, partitioner) VALUES (?, ?, ?, ?, ?, ?, ?, ?)";
        IEndpointSnitch snitch = DatabaseDescriptor.getEndpointSnitch();
        executeOnceInternal(String.format(req, LOCAL),
                            LOCAL,
                            FBUtilities.getReleaseVersionString(),
                            QueryProcessor.CQL_VERSION.toString(),
                            cassandraConstants.VERSION,
                            String.valueOf(Server.CURRENT_VERSION),
                            snitch.getDatacenter(FBUtilities.getBroadcastAddress()),
                            snitch.getRack(FBUtilities.getBroadcastAddress()),
                            DatabaseDescriptor.getPartitioner().getClass().getName());
    }

    /**
     * Write compaction log, except columfamilies under system keyspace.
     *
     * @param cfs cfs to compact
     * @param toCompact sstables to compact
     * @return compaction task id or null if cfs is under system keyspace
     */
    public static UUID startCompaction(ColumnFamilyStore cfs, Iterable<SSTableReader> toCompact)
    {
        if (NAME.equals(cfs.keyspace.getName()))
            return null;

        UUID compactionId = UUIDGen.getTimeUUID();
        Iterable<Integer> generations = Iterables.transform(toCompact, new Function<SSTableReader, Integer>()
        {
            public Integer apply(SSTableReader sstable)
            {
                return sstable.descriptor.generation;
            }
        });
        String req = "INSERT INTO system.%s (id, keyspace_name, columnfamily_name, inputs) VALUES (?, ?, ?, ?)";
        executeInternal(String.format(req, COMPACTIONS_IN_PROGRESS), compactionId, cfs.keyspace.getName(), cfs.name, Sets.newHashSet(generations));
        forceBlockingFlush(COMPACTIONS_IN_PROGRESS);
        return compactionId;
    }

    /**
     * Deletes the entry for this compaction from the set of compactions in progress.  The compaction does not need
     * to complete successfully for this to be called.
     * @param taskId what was returned from {@code startCompaction}
     */
    public static void finishCompaction(UUID taskId)
    {
        assert taskId != null;

        executeInternal(String.format("DELETE FROM system.%s WHERE id = ?", COMPACTIONS_IN_PROGRESS), taskId);
        forceBlockingFlush(COMPACTIONS_IN_PROGRESS);
    }

    /**
     * Returns a Map whose keys are KS.CF pairs and whose values are maps from sstable generation numbers to the
     * task ID of the compaction they were participating in.
     */
    public static Map<Pair<String, String>, Map<Integer, UUID>> getUnfinishedCompactions()
    {
        String req = "SELECT * FROM system.%s";
        UntypedResultSet resultSet = executeInternal(String.format(req, COMPACTIONS_IN_PROGRESS));

        Map<Pair<String, String>, Map<Integer, UUID>> unfinishedCompactions = new HashMap<>();
        for (UntypedResultSet.Row row : resultSet)
        {
            String keyspace = row.getString("keyspace_name");
            String columnfamily = row.getString("columnfamily_name");
            Set<Integer> inputs = row.getSet("inputs", Int32Type.instance);
            UUID taskID = row.getUUID("id");

            Pair<String, String> kscf = Pair.create(keyspace, columnfamily);
            Map<Integer, UUID> generationToTaskID = unfinishedCompactions.get(kscf);
            if (generationToTaskID == null)
                generationToTaskID = new HashMap<>(inputs.size());

            for (Integer generation : inputs)
                generationToTaskID.put(generation, taskID);

            unfinishedCompactions.put(kscf, generationToTaskID);
        }
        return unfinishedCompactions;
    }

    public static void discardCompactionsInProgress()
    {
        ColumnFamilyStore compactionLog = Keyspace.open(NAME).getColumnFamilyStore(COMPACTIONS_IN_PROGRESS);
        compactionLog.truncateBlocking();
    }

    public static void updateCompactionHistory(String ksname,
                                               String cfname,
                                               long compactedAt,
                                               long bytesIn,
                                               long bytesOut,
                                               Map<Integer, Long> rowsMerged)
    {
        // don't write anything when the history table itself is compacted, since that would in turn cause new compactions
        if (ksname.equals("system") && cfname.equals(COMPACTION_HISTORY))
            return;
        String req = "INSERT INTO system.%s (id, keyspace_name, columnfamily_name, compacted_at, bytes_in, bytes_out, rows_merged) VALUES (?, ?, ?, ?, ?, ?, ?)";
        executeInternal(String.format(req, COMPACTION_HISTORY), UUIDGen.getTimeUUID(), ksname, cfname, ByteBufferUtil.bytes(compactedAt), bytesIn, bytesOut, rowsMerged);
    }

    public static TabularData getCompactionHistory() throws OpenDataException
    {
        UntypedResultSet queryResultSet = executeInternal(String.format("SELECT * from system.%s", COMPACTION_HISTORY));
        return CompactionHistoryTabularData.from(queryResultSet);
    }

    public static synchronized void saveTruncationRecord(ColumnFamilyStore cfs, long truncatedAt, ReplayPosition position)
    {
        String req = "UPDATE system.%s SET truncated_at = truncated_at + ? WHERE key = '%s'";
        executeInternal(String.format(req, LOCAL, LOCAL), truncationAsMapEntry(cfs, truncatedAt, position));
        truncationRecords = null;
        forceBlockingFlush(LOCAL);
    }

    /**
     * This method is used to remove information about truncation time for specified column family
     */
    public static synchronized void removeTruncationRecord(UUID cfId)
    {
        String req = "DELETE truncated_at[?] from system.%s WHERE key = '%s'";
        executeInternal(String.format(req, LOCAL, LOCAL), cfId);
        truncationRecords = null;
        forceBlockingFlush(LOCAL);
    }

    private static Map<UUID, ByteBuffer> truncationAsMapEntry(ColumnFamilyStore cfs, long truncatedAt, ReplayPosition position)
    {
        DataOutputBuffer out = new DataOutputBuffer();
        try
        {
            ReplayPosition.serializer.serialize(position, out);
            out.writeLong(truncatedAt);
        }
        catch (IOException e)
        {
            throw new RuntimeException(e);
        }
        return Collections.singletonMap(cfs.metadata.cfId, ByteBuffer.wrap(out.getData(), 0, out.getLength()));
    }

    public static ReplayPosition getTruncatedPosition(UUID cfId)
    {
        Pair<ReplayPosition, Long> record = getTruncationRecord(cfId);
        return record == null ? null : record.left;
    }

    public static long getTruncatedAt(UUID cfId)
    {
        Pair<ReplayPosition, Long> record = getTruncationRecord(cfId);
        return record == null ? Long.MIN_VALUE : record.right;
    }

    private static synchronized Pair<ReplayPosition, Long> getTruncationRecord(UUID cfId)
    {
        if (truncationRecords == null)
            truncationRecords = readTruncationRecords();
        return truncationRecords.get(cfId);
    }

    private static Map<UUID, Pair<ReplayPosition, Long>> readTruncationRecords()
    {
        UntypedResultSet rows = executeInternal(String.format("SELECT truncated_at FROM system.%s WHERE key = '%s'", LOCAL, LOCAL));

        Map<UUID, Pair<ReplayPosition, Long>> records = new HashMap<>();

        if (!rows.isEmpty() && rows.one().has("truncated_at"))
        {
            Map<UUID, ByteBuffer> map = rows.one().getMap("truncated_at", UUIDType.instance, BytesType.instance);
            for (Map.Entry<UUID, ByteBuffer> entry : map.entrySet())
                records.put(entry.getKey(), truncationRecordFromBlob(entry.getValue()));
        }

        return records;
    }

    private static Pair<ReplayPosition, Long> truncationRecordFromBlob(ByteBuffer bytes)
    {
        try
        {
            DataInputStream in = new DataInputStream(ByteBufferUtil.inputStream(bytes));
            return Pair.create(ReplayPosition.serializer.deserialize(in), in.available() > 0 ? in.readLong() : Long.MIN_VALUE);
        }
        catch (IOException e)
        {
            throw new RuntimeException(e);
        }
    }

    /**
     * Record tokens being used by another node
     */
    public static synchronized void updateTokens(InetAddress ep, Collection<Token> tokens)
    {
        if (ep.equals(FBUtilities.getBroadcastAddress()))
        {
            removeEndpoint(ep);
            return;
        }

        String req = "INSERT INTO system.%s (peer, tokens) VALUES (?, ?)";
        executeInternal(String.format(req, PEERS), ep, tokensAsSet(tokens));
    }

    public static synchronized void updatePreferredIP(InetAddress ep, InetAddress preferred_ip)
    {
        String req = "INSERT INTO system.%s (peer, preferred_ip) VALUES (?, ?)";
        executeInternal(String.format(req, PEERS), ep, preferred_ip);
        forceBlockingFlush(PEERS);
    }

    public static synchronized void updatePeerInfo(InetAddress ep, String columnName, Object value)
    {
        if (ep.equals(FBUtilities.getBroadcastAddress()))
            return;

        String req = "INSERT INTO system.%s (peer, %s) VALUES (?, ?)";
        executeInternal(String.format(req, PEERS, columnName), ep, value);
    }

    public static synchronized void updateHintsDropped(InetAddress ep, UUID timePeriod, int value)
    {
        // with 30 day TTL
        String req = "UPDATE system.%s USING TTL 2592000 SET hints_dropped[ ? ] = ? WHERE peer = ?";
        executeInternal(String.format(req, PEER_EVENTS), timePeriod, value, ep);
    }

    public static synchronized void updateSchemaVersion(UUID version)
    {
        String req = "INSERT INTO system.%s (key, schema_version) VALUES ('%s', ?)";
        executeInternal(String.format(req, LOCAL, LOCAL), version);
    }

    private static Set<String> tokensAsSet(Collection<Token> tokens)
    {
        Token.TokenFactory factory = StorageService.getPartitioner().getTokenFactory();
        Set<String> s = new HashSet<>(tokens.size());
        for (Token tk : tokens)
            s.add(factory.toString(tk));
        return s;
    }

    private static Collection<Token> deserializeTokens(Collection<String> tokensStrings)
    {
        Token.TokenFactory factory = StorageService.getPartitioner().getTokenFactory();
        List<Token> tokens = new ArrayList<>(tokensStrings.size());
        for (String tk : tokensStrings)
            tokens.add(factory.fromString(tk));
        return tokens;
    }

    /**
     * Remove stored tokens being used by another node
     */
    public static synchronized void removeEndpoint(InetAddress ep)
    {
        String req = "DELETE FROM system.%s WHERE peer = ?";
        executeInternal(String.format(req, PEERS), ep);
    }

    /**
     * This method is used to update the System Keyspace with the new tokens for this node
    */
    public static synchronized void updateTokens(Collection<Token> tokens)
    {
        assert !tokens.isEmpty() : "removeEndpoint should be used instead";
        String req = "INSERT INTO system.%s (key, tokens) VALUES ('%s', ?)";
        executeInternal(String.format(req, LOCAL, LOCAL), tokensAsSet(tokens));
        forceBlockingFlush(LOCAL);
    }

    /**
     * Convenience method to update the list of tokens in the local system keyspace.
     *
     * @param addTokens tokens to add
     * @param rmTokens tokens to remove
     * @return the collection of persisted tokens
     */
    public static synchronized Collection<Token> updateLocalTokens(Collection<Token> addTokens, Collection<Token> rmTokens)
    {
        Collection<Token> tokens = getSavedTokens();
        tokens.removeAll(rmTokens);
        tokens.addAll(addTokens);
        updateTokens(tokens);
        return tokens;
    }

    public static void forceBlockingFlush(String cfname)
    {
        if (!Boolean.getBoolean("cassandra.unsafesystem"))
            FBUtilities.waitOnFuture(Keyspace.open(NAME).getColumnFamilyStore(cfname).forceFlush());
    }

    /**
     * Return a map of stored tokens to IP addresses
     *
     */
    public static SetMultimap<InetAddress, Token> loadTokens()
    {
        SetMultimap<InetAddress, Token> tokenMap = HashMultimap.create();
        for (UntypedResultSet.Row row : executeInternal("SELECT peer, tokens FROM system." + PEERS))
        {
            InetAddress peer = row.getInetAddress("peer");
            if (row.has("tokens"))
                tokenMap.putAll(peer, deserializeTokens(row.getSet("tokens", UTF8Type.instance)));
        }

        return tokenMap;
    }

    /**
     * Return a map of store host_ids to IP addresses
     *
     */
    public static Map<InetAddress, UUID> loadHostIds()
    {
        Map<InetAddress, UUID> hostIdMap = new HashMap<>();
        for (UntypedResultSet.Row row : executeInternal("SELECT peer, host_id FROM system." + PEERS))
        {
            InetAddress peer = row.getInetAddress("peer");
            if (row.has("host_id"))
            {
                hostIdMap.put(peer, row.getUUID("host_id"));
            }
        }
        return hostIdMap;
    }

    /**
     * Get preferred IP for given endpoint if it is known. Otherwise this returns given endpoint itself.
     *
     * @param ep endpoint address to check
     * @return Preferred IP for given endpoint if present, otherwise returns given ep
     */
    public static InetAddress getPreferredIP(InetAddress ep)
    {
        String req = "SELECT preferred_ip FROM system.%s WHERE peer=?";
        UntypedResultSet result = executeInternal(String.format(req, PEERS), ep);
        if (!result.isEmpty() && result.one().has("preferred_ip"))
            return result.one().getInetAddress("preferred_ip");
        return ep;
    }

    /**
     * Return a map of IP addresses containing a map of dc and rack info
     */
    public static Map<InetAddress, Map<String,String>> loadDcRackInfo()
    {
        Map<InetAddress, Map<String, String>> result = new HashMap<>();
        for (UntypedResultSet.Row row : executeInternal("SELECT peer, data_center, rack from system." + PEERS))
        {
            InetAddress peer = row.getInetAddress("peer");
            if (row.has("data_center") && row.has("rack"))
            {
                Map<String, String> dcRack = new HashMap<>();
                dcRack.put("data_center", row.getString("data_center"));
                dcRack.put("rack", row.getString("rack"));
                result.put(peer, dcRack);
            }
        }
        return result;
    }

    /**
     * One of three things will happen if you try to read the system keyspace:
     * 1. files are present and you can read them: great
     * 2. no files are there: great (new node is assumed)
     * 3. files are present but you can't read them: bad
     * @throws ConfigurationException
     */
    public static void checkHealth() throws ConfigurationException
    {
        Keyspace keyspace;
        try
        {
            keyspace = Keyspace.open(NAME);
        }
        catch (AssertionError err)
        {
            // this happens when a user switches from OPP to RP.
            ConfigurationException ex = new ConfigurationException("Could not read system keyspace!");
            ex.initCause(err);
            throw ex;
        }
        ColumnFamilyStore cfs = keyspace.getColumnFamilyStore(LOCAL);

        String req = "SELECT cluster_name FROM system.%s WHERE key='%s'";
        UntypedResultSet result = executeInternal(String.format(req, LOCAL, LOCAL));

        if (result.isEmpty() || !result.one().has("cluster_name"))
        {
            // this is a brand new node
            if (!cfs.getSSTables().isEmpty())
                throw new ConfigurationException("Found system keyspace files, but they couldn't be loaded!");

            // no system files.  this is a new node.
            req = "INSERT INTO system.%s (key, cluster_name) VALUES ('%s', ?)";
            executeInternal(String.format(req, LOCAL, LOCAL), DatabaseDescriptor.getClusterName());
            return;
        }

        String savedClusterName = result.one().getString("cluster_name");
        if (!DatabaseDescriptor.getClusterName().equals(savedClusterName))
            throw new ConfigurationException("Saved cluster name " + savedClusterName + " != configured name " + DatabaseDescriptor.getClusterName());
    }

    public static Collection<Token> getSavedTokens()
    {
        String req = "SELECT tokens FROM system.%s WHERE key='%s'";
        UntypedResultSet result = executeInternal(String.format(req, LOCAL, LOCAL));
        return result.isEmpty() || !result.one().has("tokens")
             ? Collections.<Token>emptyList()
             : deserializeTokens(result.one().getSet("tokens", UTF8Type.instance));
    }

    public static int incrementAndGetGeneration()
    {
        String req = "SELECT gossip_generation FROM system.%s WHERE key='%s'";
        UntypedResultSet result = executeInternal(String.format(req, LOCAL, LOCAL));

        int generation;
        if (result.isEmpty() || !result.one().has("gossip_generation"))
        {
            // seconds-since-epoch isn't a foolproof new generation
            // (where foolproof is "guaranteed to be larger than the last one seen at this ip address"),
            // but it's as close as sanely possible
            generation = (int) (System.currentTimeMillis() / 1000);
        }
        else
        {
            // Other nodes will ignore gossip messages about a node that have a lower generation than previously seen.
            final int storedGeneration = result.one().getInt("gossip_generation") + 1;
            final int now = (int) (System.currentTimeMillis() / 1000);
            if (storedGeneration >= now)
            {
                logger.warn("Using stored Gossip Generation {} as it is greater than current system time {}.  See CASSANDRA-3654 if you experience problems",
                            storedGeneration, now);
                generation = storedGeneration;
            }
            else
            {
                generation = now;
            }
        }

        req = "INSERT INTO system.%s (key, gossip_generation) VALUES ('%s', ?)";
        executeInternal(String.format(req, LOCAL, LOCAL), generation);
        forceBlockingFlush(LOCAL);

        return generation;
    }

    public static BootstrapState getBootstrapState()
    {
        String req = "SELECT bootstrapped FROM system.%s WHERE key='%s'";
        UntypedResultSet result = executeInternal(String.format(req, LOCAL, LOCAL));

        if (result.isEmpty() || !result.one().has("bootstrapped"))
            return BootstrapState.NEEDS_BOOTSTRAP;

        return BootstrapState.valueOf(result.one().getString("bootstrapped"));
    }

    public static boolean bootstrapComplete()
    {
        return getBootstrapState() == BootstrapState.COMPLETED;
    }

    public static boolean bootstrapInProgress()
    {
        return getBootstrapState() == BootstrapState.IN_PROGRESS;
    }

    public static void setBootstrapState(BootstrapState state)
    {
        String req = "INSERT INTO system.%s (key, bootstrapped) VALUES ('%s', ?)";
        executeInternal(String.format(req, LOCAL, LOCAL), state.name());
        forceBlockingFlush(LOCAL);
    }

    public static boolean isIndexBuilt(String keyspaceName, String indexName)
    {
        ColumnFamilyStore cfs = Keyspace.open(NAME).getColumnFamilyStore(BUILT_INDEXES);
        QueryFilter filter = QueryFilter.getNamesFilter(decorate(ByteBufferUtil.bytes(keyspaceName)),
                                                        BUILT_INDEXES,
                                                        FBUtilities.singleton(cfs.getComparator().makeCellName(indexName), cfs.getComparator()),
                                                        System.currentTimeMillis());
        return ColumnFamilyStore.removeDeleted(cfs.getColumnFamily(filter), Integer.MAX_VALUE) != null;
    }

    public static void setIndexBuilt(String keyspaceName, String indexName)
    {
        ColumnFamily cf = ArrayBackedSortedColumns.factory.create(NAME, BUILT_INDEXES);
        cf.addColumn(new BufferCell(cf.getComparator().makeCellName(indexName), ByteBufferUtil.EMPTY_BYTE_BUFFER, FBUtilities.timestampMicros()));
<<<<<<< HEAD
        new Mutation(NAME, ByteBufferUtil.bytes(keyspaceName), cf).apply();
=======
        new Mutation(Keyspace.SYSTEM_KS, ByteBufferUtil.bytes(keyspaceName), cf).apply();
        forceBlockingFlush(INDEX_CF);
>>>>>>> 9324cd0c
    }

    public static void setIndexRemoved(String keyspaceName, String indexName)
    {
        Mutation mutation = new Mutation(NAME, ByteBufferUtil.bytes(keyspaceName));
        mutation.delete(BUILT_INDEXES, BuiltIndexes.comparator.makeCellName(indexName), FBUtilities.timestampMicros());
        mutation.apply();
    }

    /**
     * Read the host ID from the system keyspace, creating (and storing) one if
     * none exists.
     */
    public static UUID getLocalHostId()
    {
        String req = "SELECT host_id FROM system.%s WHERE key='%s'";
        UntypedResultSet result = executeInternal(String.format(req, LOCAL, LOCAL));

        // Look up the Host UUID (return it if found)
        if (!result.isEmpty() && result.one().has("host_id"))
            return result.one().getUUID("host_id");

        // ID not found, generate a new one, persist, and then return it.
        UUID hostId = UUID.randomUUID();
        logger.warn("No host ID found, created {} (Note: This should happen exactly once per node).", hostId);
        return setLocalHostId(hostId);
    }

    /**
     * Sets the local host ID explicitly.  Should only be called outside of SystemTable when replacing a node.
     */
    public static UUID setLocalHostId(UUID hostId)
    {
        String req = "INSERT INTO system.%s (key, host_id) VALUES ('%s', ?)";
        executeInternal(String.format(req, LOCAL, LOCAL), hostId);
        return hostId;
    }

    public static PaxosState loadPaxosState(ByteBuffer key, CFMetaData metadata)
    {
        String req = "SELECT * FROM system.%s WHERE row_key = ? AND cf_id = ?";
        UntypedResultSet results = executeInternal(String.format(req, PAXOS), key, metadata.cfId);
        if (results.isEmpty())
            return new PaxosState(key, metadata);
        UntypedResultSet.Row row = results.one();
        Commit promised = row.has("in_progress_ballot")
                        ? new Commit(key, row.getUUID("in_progress_ballot"), ArrayBackedSortedColumns.factory.create(metadata))
                        : Commit.emptyCommit(key, metadata);
        // either we have both a recently accepted ballot and update or we have neither
        Commit accepted = row.has("proposal")
                        ? new Commit(key, row.getUUID("proposal_ballot"), ColumnFamily.fromBytes(row.getBytes("proposal")))
                        : Commit.emptyCommit(key, metadata);
        // either most_recent_commit and most_recent_commit_at will both be set, or neither
        Commit mostRecent = row.has("most_recent_commit")
                          ? new Commit(key, row.getUUID("most_recent_commit_at"), ColumnFamily.fromBytes(row.getBytes("most_recent_commit")))
                          : Commit.emptyCommit(key, metadata);
        return new PaxosState(promised, accepted, mostRecent);
    }

    public static void savePaxosPromise(Commit promise)
    {
        String req = "UPDATE system.%s USING TIMESTAMP ? AND TTL ? SET in_progress_ballot = ? WHERE row_key = ? AND cf_id = ?";
        executeInternal(String.format(req, PAXOS),
                        UUIDGen.microsTimestamp(promise.ballot),
                        paxosTtl(promise.update.metadata),
                        promise.ballot,
                        promise.key,
                        promise.update.id());
    }

    public static void savePaxosProposal(Commit proposal)
    {
        executeInternal(String.format("UPDATE system.%s USING TIMESTAMP ? AND TTL ? SET proposal_ballot = ?, proposal = ? WHERE row_key = ? AND cf_id = ?", PAXOS),
                        UUIDGen.microsTimestamp(proposal.ballot),
                        paxosTtl(proposal.update.metadata),
                        proposal.ballot,
                        proposal.update.toBytes(),
                        proposal.key,
                        proposal.update.id());
    }

    private static int paxosTtl(CFMetaData metadata)
    {
        // keep paxos state around for at least 3h
        return Math.max(3 * 3600, metadata.getGcGraceSeconds());
    }

    public static void savePaxosCommit(Commit commit)
    {
        // We always erase the last proposal (with the commit timestamp to no erase more recent proposal in case the commit is old)
        // even though that's really just an optimization  since SP.beginAndRepairPaxos will exclude accepted proposal older than the mrc.
        String cql = "UPDATE system.%s USING TIMESTAMP ? AND TTL ? SET proposal_ballot = null, proposal = null, most_recent_commit_at = ?, most_recent_commit = ? WHERE row_key = ? AND cf_id = ?";
        executeInternal(String.format(cql, PAXOS),
                        UUIDGen.microsTimestamp(commit.ballot),
                        paxosTtl(commit.update.metadata),
                        commit.ballot,
                        commit.update.toBytes(),
                        commit.key,
                        commit.update.id());
    }

    /**
     * Returns a RestorableMeter tracking the average read rate of a particular SSTable, restoring the last-seen rate
     * from values in system.sstable_activity if present.
     * @param keyspace the keyspace the sstable belongs to
     * @param table the table the sstable belongs to
     * @param generation the generation number for the sstable
     */
    public static RestorableMeter getSSTableReadMeter(String keyspace, String table, int generation)
    {
        String cql = "SELECT * FROM system.%s WHERE keyspace_name=? and columnfamily_name=? and generation=?";
        UntypedResultSet results = executeInternal(String.format(cql, SSTABLE_ACTIVITY), keyspace, table, generation);

        if (results.isEmpty())
            return new RestorableMeter();

        UntypedResultSet.Row row = results.one();
        double m15rate = row.getDouble("rate_15m");
        double m120rate = row.getDouble("rate_120m");
        return new RestorableMeter(m15rate, m120rate);
    }

    /**
     * Writes the current read rates for a given SSTable to system.sstable_activity
     */
    public static void persistSSTableReadMeter(String keyspace, String table, int generation, RestorableMeter meter)
    {
        // Store values with a one-day TTL to handle corner cases where cleanup might not occur
        String cql = "INSERT INTO system.%s (keyspace_name, columnfamily_name, generation, rate_15m, rate_120m) VALUES (?, ?, ?, ?, ?) USING TTL 864000";
        executeInternal(String.format(cql, SSTABLE_ACTIVITY),
                        keyspace,
                        table,
                        generation,
                        meter.fifteenMinuteRate(),
                        meter.twoHourRate());
    }

    /**
     * Clears persisted read rates from system.sstable_activity for SSTables that have been deleted.
     */
    public static void clearSSTableReadMeter(String keyspace, String table, int generation)
    {
        String cql = "DELETE FROM system.%s WHERE keyspace_name=? AND columnfamily_name=? and generation=?";
        executeInternal(String.format(cql, SSTABLE_ACTIVITY), keyspace, table, generation);
    }

    /**
     * Writes the current partition count and size estimates into SIZE_ESTIMATES_CF
     */
    public static void updateSizeEstimates(String keyspace, String table, Map<Range<Token>, Pair<Long, Long>> estimates)
    {
        long timestamp = FBUtilities.timestampMicros();
        Mutation mutation = new Mutation(NAME, UTF8Type.instance.decompose(keyspace));

        // delete all previous values with a single range tombstone.
        mutation.deleteRange(SIZE_ESTIMATES,
                             SizeEstimates.comparator.make(table).start(),
                             SizeEstimates.comparator.make(table).end(),
                             timestamp - 1);

        // add a CQL row for each primary token range.
        ColumnFamily cells = mutation.addOrGet(SizeEstimates);
        for (Map.Entry<Range<Token>, Pair<Long, Long>> entry : estimates.entrySet())
        {
            Range<Token> range = entry.getKey();
            Pair<Long, Long> values = entry.getValue();
            Composite prefix = SizeEstimates.comparator.make(table, range.left.toString(), range.right.toString());
            CFRowAdder adder = new CFRowAdder(cells, prefix, timestamp);
            adder.add("partitions_count", values.left)
                 .add("mean_partition_size", values.right);
        }

        mutation.apply();
    }

    /**
     * Clears size estimates for a table (on table drop)
     */
    public static void clearSizeEstimates(String keyspace, String table)
    {
        String cql = String.format("DELETE FROM %s.%s WHERE keyspace_name = ? AND table_name = ?", NAME, SIZE_ESTIMATES);
        executeInternal(cql, keyspace, table);
    }

    public static synchronized void updateAvailableRanges(String keyspace, Collection<Range<Token>> completedRanges)
    {
        String cql = "UPDATE system.%s SET ranges = ranges + ? WHERE keyspace_name = ?";
        Set<ByteBuffer> rangesToUpdate = new HashSet<>(completedRanges.size());
        for (Range<Token> range : completedRanges)
        {
            rangesToUpdate.add(rangeToBytes(range));
        }
        executeInternal(String.format(cql, AVAILABLE_RANGES), rangesToUpdate, keyspace);
    }

    public static synchronized Set<Range<Token>> getAvailableRanges(String keyspace, IPartitioner partitioner)
    {
        Set<Range<Token>> result = new HashSet<>();
        String query = "SELECT * FROM system.%s WHERE keyspace_name=?";
        UntypedResultSet rs = executeInternal(String.format(query, AVAILABLE_RANGES), keyspace);
        for (UntypedResultSet.Row row : rs)
        {
            Set<ByteBuffer> rawRanges = row.getSet("ranges", BytesType.instance);
            for (ByteBuffer rawRange : rawRanges)
            {
                result.add(byteBufferToRange(rawRange, partitioner));
            }
        }
        return ImmutableSet.copyOf(result);
    }

    public static void resetAvailableRanges()
    {
        ColumnFamilyStore availableRanges = Keyspace.open(NAME).getColumnFamilyStore(AVAILABLE_RANGES);
        availableRanges.truncateBlocking();
    }

    private static ByteBuffer rangeToBytes(Range<Token> range)
    {
        try
        {
            DataOutputBuffer out = new DataOutputBuffer();
            Range.tokenSerializer.serialize(range, out, MessagingService.VERSION_30);
            return out.buffer();
        }
        catch (IOException e)
        {
            throw new IOError(e);
        }
    }

    @SuppressWarnings("unchecked")
    private static Range<Token> byteBufferToRange(ByteBuffer rawRange, IPartitioner partitioner)
    {
        try
        {
            return (Range<Token>) Range.tokenSerializer.deserialize(ByteStreams.newDataInput(ByteBufferUtil.getArray(rawRange)),
                                                                    partitioner,
                                                                    MessagingService.VERSION_30);
        }
        catch (IOException e)
        {
            throw new IOError(e);
        }
    }

}<|MERGE_RESOLUTION|>--- conflicted
+++ resolved
@@ -784,12 +784,8 @@
     {
         ColumnFamily cf = ArrayBackedSortedColumns.factory.create(NAME, BUILT_INDEXES);
         cf.addColumn(new BufferCell(cf.getComparator().makeCellName(indexName), ByteBufferUtil.EMPTY_BYTE_BUFFER, FBUtilities.timestampMicros()));
-<<<<<<< HEAD
         new Mutation(NAME, ByteBufferUtil.bytes(keyspaceName), cf).apply();
-=======
-        new Mutation(Keyspace.SYSTEM_KS, ByteBufferUtil.bytes(keyspaceName), cf).apply();
-        forceBlockingFlush(INDEX_CF);
->>>>>>> 9324cd0c
+        forceBlockingFlush(BUILT_INDEXES);
     }
 
     public static void setIndexRemoved(String keyspaceName, String indexName)
@@ -797,6 +793,7 @@
         Mutation mutation = new Mutation(NAME, ByteBufferUtil.bytes(keyspaceName));
         mutation.delete(BUILT_INDEXES, BuiltIndexes.comparator.makeCellName(indexName), FBUtilities.timestampMicros());
         mutation.apply();
+        forceBlockingFlush(BUILT_INDEXES);
     }
 
     /**
