package org.apache.cassandra.service;
/*
 *
 * Licensed to the Apache Software Foundation (ASF) under one
 * or more contributor license agreements.  See the NOTICE file
 * distributed with this work for additional information
 * regarding copyright ownership.  The ASF licenses this file
 * to you under the Apache License, Version 2.0 (the
 * "License"); you may not use this file except in compliance
 * with the License.  You may obtain a copy of the License at
 *
 *   http://www.apache.org/licenses/LICENSE-2.0
 *
 * Unless required by applicable law or agreed to in writing,
 * software distributed under the License is distributed on an
 * "AS IS" BASIS, WITHOUT WARRANTIES OR CONDITIONS OF ANY
 * KIND, either express or implied.  See the License for the
 * specific language governing permissions and limitations
 * under the License.
 *
 */


import java.io.IOException;

/**
 * The <code>CassandraDaemon</code> interface captures the lifecycle of a
 * Cassandra daemon that runs on a single node.
 *
 */
public interface CassandraDaemon
{
    /**
     * Initialize the Cassandra Daemon based on the given <a
     * href="http://commons.apache.org/daemon/jsvc.html">Commons
     * Daemon</a>-specific arguments. To clarify, this is a hook for JSVC.
     *
     * @param arguments
     *            the arguments passed in from JSVC
     * @throws IOException
     */
    public void init(String[] arguments) throws IOException;

    /**
     * Start the Cassandra Daemon, assuming that it has already been
     * initialized (via {@link CassandraDaemon#init(String[])})
<<<<<<< HEAD
     * 
=======
     *
>>>>>>> a15c35b0
     * @throws IOException
     */
    public void start() throws IOException;

    /**
     * Stop the daemon, ideally in an idempotent manner.
     */
    public void stop();

    /**
     * Clean up all resources obtained during the lifetime of the daemon. Just
     * to clarify, this is a hook for JSVC.
     */
    public void destroy();

    public void startRPCServer();
    public void stopRPCServer();
    public boolean isRPCServerRunning();

    /**
     * A convenience method to initialize and start the daemon in one shot.
     */
    public void activate();

    /**
     * A convenience method to stop and destroy the daemon in one shot.
     */
    public void deactivate();

}<|MERGE_RESOLUTION|>--- conflicted
+++ resolved
@@ -44,11 +44,6 @@
     /**
      * Start the Cassandra Daemon, assuming that it has already been
      * initialized (via {@link CassandraDaemon#init(String[])})
-<<<<<<< HEAD
-     * 
-=======
-     *
->>>>>>> a15c35b0
      * @throws IOException
      */
     public void start() throws IOException;
