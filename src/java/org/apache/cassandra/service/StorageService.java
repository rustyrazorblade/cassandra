--- conflicted
+++ resolved
@@ -18,11 +18,9 @@
 package org.apache.cassandra.service;
 
 import java.io.*;
-import java.lang.management.ManagementFactory;
 import java.net.InetAddress;
 import java.net.UnknownHostException;
 import java.nio.ByteBuffer;
-import java.sql.Time;
 import java.util.*;
 import java.util.Map.Entry;
 import java.util.concurrent.*;
@@ -666,19 +664,7 @@
                 if (FBUtilities.isWindows)
                     WindowsTimer.endTimerPeriod(DatabaseDescriptor.getWindowsTimerInterval());
 
-<<<<<<< HEAD
                 LoggingSupportFactory.getLoggingSupport().onShutdown();
-=======
-                // Cleanup logback
-                DelayingShutdownHook logbackHook = new DelayingShutdownHook();
-                logbackHook.setContext((LoggerContext)LoggerFactory.getILoggerFactory());
-                logbackHook.run();
-
-                // wait for miscellaneous tasks like sstable and commitlog segment deletion
-                ScheduledExecutors.nonPeriodicTasks.shutdown();
-                if (!ScheduledExecutors.nonPeriodicTasks.awaitTermination(1, MINUTES))
-                    logger.warn("Miscellaneous task executor still busy after one minute; proceeding with shutdown");
->>>>>>> 51c0f6b2
             }
         }, "StorageServiceShutdownHook");
         Runtime.getRuntime().addShutdownHook(drainOnShutdown);
@@ -1683,32 +1669,6 @@
     }
 
     /**
-<<<<<<< HEAD
-=======
-     * Increment about the known Compaction severity of the events in this node
-     */
-    public void reportSeverity(double incr)
-    {
-        bgMonitor.incrCompactionSeverity(incr);
-    }
-
-    public void reportManualSeverity(double incr)
-    {
-        bgMonitor.incrManualSeverity(incr);
-    }
-
-    public double getSeverity(InetAddress endpoint)
-    {
-        return bgMonitor.getSeverity(endpoint);
-    }
-
-    public void shutdownBGMonitorAndWait(long timeout, TimeUnit unit) throws TimeoutException, InterruptedException
-    {
-        bgMonitor.shutdownAndWait(timeout, unit);
-    }
-
-    /**
->>>>>>> 51c0f6b2
      * for a keyspace, return the ranges and corresponding listen addresses.
      * @param keyspace
      * @return the endpoint map
@@ -5335,8 +5295,6 @@
         DatabaseDescriptor.setHintedHandoffThrottleInKB(throttleInKB);
         logger.info("Updated hinted_handoff_throttle_in_kb to {}", throttleInKB);
     }
-<<<<<<< HEAD
-=======
 
     @VisibleForTesting
     public void shutdownServer()
@@ -5346,5 +5304,4 @@
             Runtime.getRuntime().removeShutdownHook(drainOnShutdown);
         }
     }
->>>>>>> 51c0f6b2
 }