--- conflicted
+++ resolved
@@ -25,22 +25,17 @@
 import java.net.InetAddress;
 import java.net.UnknownHostException;
 import java.text.DecimalFormat;
+import java.util.*;
+import java.util.Map.Entry;
 import java.util.concurrent.ExecutionException;
-import java.util.Map.Entry;
-import java.util.*;
 
 import com.google.common.collect.LinkedHashMultimap;
 import com.google.common.collect.Maps;
 import org.apache.commons.cli.*;
-
-<<<<<<< HEAD
-import org.apache.cassandra.service.CacheServiceMBean;
-import org.apache.cassandra.service.PBSPredictionResult;
-import org.apache.cassandra.service.PBSPredictorMBean;
-import org.apache.cassandra.service.StorageProxyMBean;
-=======
-import org.apache.commons.cli.*;
->>>>>>> 0906b7cc
+import org.yaml.snakeyaml.Loader;
+import org.yaml.snakeyaml.TypeDescription;
+import org.yaml.snakeyaml.Yaml;
+import org.yaml.snakeyaml.constructor.Constructor;
 
 import org.apache.cassandra.concurrent.JMXEnabledThreadPoolExecutorMBean;
 import org.apache.cassandra.db.ColumnFamilyStoreMBean;
@@ -48,22 +43,15 @@
 import org.apache.cassandra.db.compaction.CompactionManagerMBean;
 import org.apache.cassandra.db.compaction.OperationType;
 import org.apache.cassandra.exceptions.ConfigurationException;
-import org.apache.cassandra.exceptions.InvalidRequestException;
 import org.apache.cassandra.io.util.FileUtils;
 import org.apache.cassandra.locator.EndpointSnitchInfoMBean;
 import org.apache.cassandra.net.MessagingServiceMBean;
-<<<<<<< HEAD
-=======
 import org.apache.cassandra.service.CacheServiceMBean;
+import org.apache.cassandra.service.PBSPredictionResult;
+import org.apache.cassandra.service.PBSPredictorMBean;
 import org.apache.cassandra.service.StorageProxyMBean;
-import org.apache.cassandra.thrift.InvalidRequestException;
->>>>>>> 0906b7cc
 import org.apache.cassandra.utils.EstimatedHistogram;
 import org.apache.cassandra.utils.Pair;
-import org.yaml.snakeyaml.Loader;
-import org.yaml.snakeyaml.TypeDescription;
-import org.yaml.snakeyaml.Yaml;
-import org.yaml.snakeyaml.constructor.Constructor;
 
 public class NodeCmd
 {
@@ -1344,16 +1332,9 @@
             {
                 case REPAIR  :
                     boolean snapshot = cmd.hasOption(SNAPSHOT_REPAIR_OPT.left);
-<<<<<<< HEAD
                     boolean localDC = cmd.hasOption(LOCAL_DC_REPAIR_OPT.left);
-                    if (cmd.hasOption(PRIMARY_RANGE_OPT.left))
-                        probe.forceTableRepairPrimaryRange(keyspace, snapshot, localDC, columnFamilies);
-                    else
-                        probe.forceTableRepair(keyspace, snapshot, localDC, columnFamilies);
-=======
                     boolean primaryRange = cmd.hasOption(PRIMARY_RANGE_OPT.left);
-                    probe.forceRepairAsync(System.out, keyspace, snapshot, primaryRange, columnFamilies);
->>>>>>> 0906b7cc
+                    probe.forceRepairAsync(System.out, keyspace, snapshot, localDC, primaryRange, columnFamilies);
                     break;
                 case FLUSH   :
                     try { probe.forceTableFlush(keyspace, columnFamilies); }
